
## BOX

# Snapshot directory (where snapshots get saved/read)
snap_dir=".", ro

# WAL directory (where WALs get saved/read)
wal_dir=".", ro

# Primary port (where updates are accepted)
primary_port=0, ro, required

# Secondary port (where only selects are accepted)
secondary_port=0, ro

# Warn about requests which take longer to process, in seconds.
too_long_threshold=0.5

# A custom process list (ps) title string, appended after the standard
# program title.
custom_proc_title=NULL, ro

# Memcached protocol support is enabled if memcached_port is set
memcached_port=0, ro
# namespace used for memcached emulation
memcached_namespace=23, ro
# Memcached expiration is on if memcached_expire is set.
memcached_expire=0, ro
# maximum rows to consider per expire loop iteration
memcached_expire_per_loop=1024
# tarantool will try to iterate over all rows within this time
memcached_expire_full_sweep=3600

# Do not write into snapshot faster than snap_io_rate_limit MB/sec
snap_io_rate_limit=0.0, ro

# Write no more rows in WAL
rows_per_wal=500000, ro

# fsync WAL delay, only issue fsync if last fsync was wal_fsync_delay
# seconds ago.
# WARNING: actually, several last requests may stall fsync for much longer
wal_fsync_delay=0, ro

# size of WAL writer request buffer
wal_writer_inbox_size=128, ro

# Hot standby (if enabled, the server will run in hot standby
# mode, continuously fetching WAL records from shared directory).
hot_standby=0, ro
# Delay, in seconds, between successive re-readings of wal_dir.
# The re-scan is necessary to discover new WAL files or snapshots.
wal_dir_rescan_delay=0.1, ro


# Panic if there is an error reading a snapshot or WAL.
# By default, panic on any snapshot reading error and ignore errors
# when reading WALs.
panic_on_snap_error=1, ro
panic_on_wal_error=0, ro

<<<<<<< HEAD
# Replicator mode (if enabled, the server will run in replication mode
# continuously fetching WAL records from
# replication_source_ipaddr:replication_source_port
replication_source_ipaddr=NULL
replication_source_port=0
=======
# Remote hot standby (if enabled, the server will run in hot standby mode
# continuously fetching WAL records from wal_feeder_ipaddr:wal_feeder_port
remote_hot_standby=0
wal_feeder_ipaddr=NULL
wal_feeder_port=0
>>>>>>> 4279a836


namespace = [
  {
    enabled = -1, required
    cardinality = -1
    estimated_rows = 0
    index = [
      {
        type = "", required
        unique = -1, required
        key_field = [
          {
            fieldno = -1, required
            type = "", required
          }, ro,  required
        ], required
      }, ro, required
    ], required
  }, ro
], ro, required<|MERGE_RESOLUTION|>--- conflicted
+++ resolved
@@ -59,19 +59,11 @@
 panic_on_snap_error=1, ro
 panic_on_wal_error=0, ro
 
-<<<<<<< HEAD
 # Replicator mode (if enabled, the server will run in replication mode
 # continuously fetching WAL records from
 # replication_source_ipaddr:replication_source_port
 replication_source_ipaddr=NULL
 replication_source_port=0
-=======
-# Remote hot standby (if enabled, the server will run in hot standby mode
-# continuously fetching WAL records from wal_feeder_ipaddr:wal_feeder_port
-remote_hot_standby=0
-wal_feeder_ipaddr=NULL
-wal_feeder_port=0
->>>>>>> 4279a836
 
 
 namespace = [
