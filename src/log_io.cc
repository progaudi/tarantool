--- conflicted
+++ resolved
@@ -439,11 +439,7 @@
 	int r;
 
 	if (l->mode == LOG_WRITE) {
-<<<<<<< HEAD
-		fio_write(fileno(l->f), &eof_marker, sizeof(log_magic_t));
-=======
-		fwrite(&eof_marker_v11, 1, sizeof(log_magic_t), l->f);
->>>>>>> 14dd2458
+		fwrite(&eof_marker, 1, sizeof(log_magic_t), l->f);
 		/*
 		 * Sync the file before closing, since
 		 * otherwise we can end up with a partially
@@ -648,14 +644,7 @@
 	 * open will fail.
 	 */
 	f = fiob_open(filename, dir->open_wflags);
-
-<<<<<<< HEAD
-	fd = open(filename, O_WRONLY | O_CREAT | O_EXCL | dir->open_wflags,
-		  dir->mode);
-	if (fd < 0)
-=======
 	if (!f)
->>>>>>> 14dd2458
 		goto error;
 	say_info("creating `%s'", filename);
 	return log_io_open(dir, LOG_WRITE, filename, suffix, f);
