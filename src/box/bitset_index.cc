/*
 * Redistribution and use in source and binary forms, with or
 * without modification, are permitted provided that the following
 * conditions are met:
 *
 * 1. Redistributions of source code must retain the above
 *    copyright notice, this list of conditions and the
 *    following disclaimer.
 *
 * 2. Redistributions in binary form must reproduce the above
 *    copyright notice, this list of conditions and the following
 *    disclaimer in the documentation and/or other materials
 *    provided with the distribution.
 *
 * THIS SOFTWARE IS PROVIDED BY <COPYRIGHT HOLDER> ``AS IS'' AND
 * ANY EXPRESS OR IMPLIED WARRANTIES, INCLUDING, BUT NOT LIMITED
 * TO, THE IMPLIED WARRANTIES OF MERCHANTABILITY AND FITNESS FOR
 * A PARTICULAR PURPOSE ARE DISCLAIMED. IN NO EVENT SHALL
 * <COPYRIGHT HOLDER> OR CONTRIBUTORS BE LIABLE FOR ANY DIRECT,
 * INDIRECT, INCIDENTAL, SPECIAL, EXEMPLARY, OR CONSEQUENTIAL
 * DAMAGES (INCLUDING, BUT NOT LIMITED TO, PROCUREMENT OF
 * SUBSTITUTE GOODS OR SERVICES; LOSS OF USE, DATA, OR PROFITS; OR
 * BUSINESS INTERRUPTION) HOWEVER CAUSED AND ON ANY THEORY OF
 * LIABILITY, WHETHER IN CONTRACT, STRICT LIABILITY, OR TORT
 * (INCLUDING NEGLIGENCE OR OTHERWISE) ARISING IN ANY WAY OUT OF
 * THE USE OF THIS SOFTWARE, EVEN IF ADVISED OF THE POSSIBILITY OF
 * SUCH DAMAGE.
 */

#include "bitset_index.h"

#include <string.h>

#include "salloc.h"
#include "tuple.h"
#include "exception.h"
#include "pickle.h"
#include "bitset/index.h"

static inline struct tuple *
value_to_tuple(size_t value);

static inline size_t
tuple_to_value(struct tuple *tuple)
{
	/*
	 * @todo salloc_index_to_ptr is broken
	 * https://github.com/tarantool/tarantool/issues/49
	 */
	/* size_t value = salloc_ptr_to_index(tuple); */
	size_t value = (intptr_t) tuple >> 2;
	assert(value_to_tuple(value) == tuple);
	return value;
}

static inline struct tuple *
value_to_tuple(size_t value)
{
	/* return (struct tuple *) salloc_ptr_from_index(value); */
	return (struct tuple *) (value << 2);
}
struct bitset_index_iterator {
	struct iterator base; /* Must be the first member. */
	struct bitset_iterator bitset_it;
};

static struct bitset_index_iterator *
bitset_index_iterator(struct iterator *it)
{
	return (struct bitset_index_iterator *) it;
}

void
bitset_index_iterator_free(struct iterator *iterator)
{
	assert(iterator->free == bitset_index_iterator_free);
	struct bitset_index_iterator *it = bitset_index_iterator(iterator);

	bitset_iterator_destroy(&it->bitset_it);
	free(it);
}

struct tuple *
bitset_index_iterator_next(struct iterator *iterator)
{
	assert(iterator->free == bitset_index_iterator_free);
	struct bitset_index_iterator *it = bitset_index_iterator(iterator);

	size_t value = bitset_iterator_next(&it->bitset_it);
	if (value == SIZE_MAX)
		return NULL;

	return value_to_tuple(value);
}

BitsetIndex::BitsetIndex(struct key_def *key_def)
	: Index(key_def)
{
	assert(!this->key_def->is_unique);

	if (bitset_index_create(&index, realloc) != 0)
		panic_syserror("bitset_index_create");
}

BitsetIndex::~BitsetIndex()
{
	bitset_index_destroy(&index);
}

size_t
BitsetIndex::size() const
{
	return bitset_index_size(&index);
}

<<<<<<< HEAD
=======
size_t
BitsetIndex::memsize() const
{
	return 0;
}

struct tuple *
BitsetIndex::min() const
{
	tnt_raise(ClientError, ER_UNSUPPORTED, "BitsetIndex", "min()");
	return NULL;
}

struct tuple *
BitsetIndex::max() const
{
	tnt_raise(ClientError, ER_UNSUPPORTED, "BitsetIndex", "max()");
	return NULL;
}

struct tuple *
BitsetIndex::random(uint32_t rnd) const
{
	(void) rnd;
	tnt_raise(ClientError, ER_UNSUPPORTED, "BitsetIndex", "random()");
	return NULL;
}

>>>>>>> 3961aab8
struct iterator *
BitsetIndex::allocIterator() const
{
	struct bitset_index_iterator *it = (struct bitset_index_iterator *)
			malloc(sizeof(*it));
	if (!it)
		return NULL;

	memset(it, 0, sizeof(*it));
	it->base.next = bitset_index_iterator_next;
	it->base.free = bitset_index_iterator_free;

	bitset_iterator_create(&it->bitset_it, realloc);

	return (struct iterator *) it;
}

struct tuple *
BitsetIndex::findByKey(const char *key, uint32_t part_count) const
{
	(void) key;
	(void) part_count;
	tnt_raise(ClientError, ER_UNSUPPORTED, "BitsetIndex", "findByKey()");
	return NULL;
}

static inline const char *
make_key(const char *field, uint32_t *key_len)
{
	static uint64_t u64key;
	switch (mp_typeof(*field)) {
	case MP_UINT:
		u64key = mp_decode_uint(&field);
		*key_len = sizeof(uint64_t);
		return (const char *) &u64key;
		break;
	case MP_STR:
		return mp_decode_str(&field, key_len);
		break;
	default:
		*key_len = 0;
		assert(false);
		return NULL;
	}
}

struct tuple *
BitsetIndex::replace(struct tuple *old_tuple, struct tuple *new_tuple,
		     enum dup_replace_mode mode)
{
	assert(!key_def->is_unique);
	assert(old_tuple != NULL || new_tuple != NULL);
	(void) mode;

	struct tuple *ret = NULL;

	if (old_tuple != NULL) {
		size_t value = tuple_to_value(old_tuple);
		if (bitset_index_contains_value(&index, value)) {
			ret = old_tuple;

			assert(old_tuple != new_tuple);
			bitset_index_remove_value(&index, value);
		}
	}

	if (new_tuple != NULL) {
		const char *field;
		field = tuple_field(new_tuple, key_def->parts[0].fieldno);
		uint32_t key_len;
		const void *key = make_key(field, &key_len);
		size_t value = tuple_to_value(new_tuple);
		if (bitset_index_insert(&index, key, key_len, value) < 0) {
			tnt_raise(ClientError, ER_MEMORY_ISSUE, 0,
				  "BitsetIndex", "insert");
		}
	}

	return ret;
}

void
BitsetIndex::initIterator(struct iterator *iterator, enum iterator_type type,
			  const char *key, uint32_t part_count) const
{
	assert(iterator->free == bitset_index_iterator_free);
	assert(part_count != 0 || key == NULL);
	(void) part_count;

	struct bitset_index_iterator *it = bitset_index_iterator(iterator);

	const void *bitset_key = NULL;
	uint32_t bitset_key_size = 0;

	if (type != ITER_ALL) {
		assert(part_count == 1);
		bitset_key = make_key(key, &bitset_key_size);
	}

	struct bitset_expr expr;
	bitset_expr_create(&expr, realloc);
	try {
		int rc = 0;
		switch (type) {
		case ITER_ALL:
			rc = bitset_index_expr_all(&expr);
			break;
		case ITER_EQ:
			rc = bitset_index_expr_equals(&expr, bitset_key,
						      bitset_key_size);
			break;
		case ITER_BITS_ALL_SET:
			rc = bitset_index_expr_all_set(&expr, bitset_key,
						       bitset_key_size);
			break;
		case ITER_BITS_ALL_NOT_SET:
			rc = bitset_index_expr_all_not_set(&expr, bitset_key,
							   bitset_key_size);
			break;
		case ITER_BITS_ANY_SET:
			rc = bitset_index_expr_any_set(&expr, bitset_key,
						       bitset_key_size);
			break;
		default:
			tnt_raise(ClientError, ER_UNSUPPORTED,
				  "BitsetIndex", "requested iterator type");
		}

		if (rc != 0) {
			tnt_raise(ClientError, ER_MEMORY_ISSUE,
				  0, "BitsetIndex", "iterator expression");
		}

		if (bitset_index_init_iterator((bitset_index *) &index,
					       &it->bitset_it,
					       &expr) != 0) {
			tnt_raise(ClientError, ER_MEMORY_ISSUE,
				  0, "BitsetIndex", "iterator state");
		}

		bitset_expr_destroy(&expr);
	} catch (const Exception& e) {
		bitset_expr_destroy(&expr);
		throw;
	}
}
<|MERGE_RESOLUTION|>--- conflicted
+++ resolved
@@ -113,37 +113,12 @@
 	return bitset_index_size(&index);
 }
 
-<<<<<<< HEAD
-=======
 size_t
 BitsetIndex::memsize() const
 {
 	return 0;
 }
 
-struct tuple *
-BitsetIndex::min() const
-{
-	tnt_raise(ClientError, ER_UNSUPPORTED, "BitsetIndex", "min()");
-	return NULL;
-}
-
-struct tuple *
-BitsetIndex::max() const
-{
-	tnt_raise(ClientError, ER_UNSUPPORTED, "BitsetIndex", "max()");
-	return NULL;
-}
-
-struct tuple *
-BitsetIndex::random(uint32_t rnd) const
-{
-	(void) rnd;
-	tnt_raise(ClientError, ER_UNSUPPORTED, "BitsetIndex", "random()");
-	return NULL;
-}
-
->>>>>>> 3961aab8
 struct iterator *
 BitsetIndex::allocIterator() const
 {
