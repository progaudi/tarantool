/*
 * Redistribution and use in source and binary forms, with or
 * without modification, are permitted provided that the following
 * conditions are met:
 *
 * 1. Redistributions of source code must retain the above
 *    copyright notice, this list of conditions and the
 *    following disclaimer.
 *
 * 2. Redistributions in binary form must reproduce the above
 *    copyright notice, this list of conditions and the following
 *    disclaimer in the documentation and/or other materials
 *    provided with the distribution.
 *
 * THIS SOFTWARE IS PROVIDED BY <COPYRIGHT HOLDER> ``AS IS'' AND
 * ANY EXPRESS OR IMPLIED WARRANTIES, INCLUDING, BUT NOT LIMITED
 * TO, THE IMPLIED WARRANTIES OF MERCHANTABILITY AND FITNESS FOR
 * A PARTICULAR PURPOSE ARE DISCLAIMED. IN NO EVENT SHALL
 * <COPYRIGHT HOLDER> OR CONTRIBUTORS BE LIABLE FOR ANY DIRECT,
 * INDIRECT, INCIDENTAL, SPECIAL, EXEMPLARY, OR CONSEQUENTIAL
 * DAMAGES (INCLUDING, BUT NOT LIMITED TO, PROCUREMENT OF
 * SUBSTITUTE GOODS OR SERVICES; LOSS OF USE, DATA, OR PROFITS; OR
 * BUSINESS INTERRUPTION) HOWEVER CAUSED AND ON ANY THEORY OF
 * LIABILITY, WHETHER IN CONTRACT, STRICT LIABILITY, OR TORT
 * (INCLUDING NEGLIGENCE OR OTHERWISE) ARISING IN ANY WAY OUT OF
 * THE USE OF THIS SOFTWARE, EVEN IF ADVISED OF THE POSSIBILITY OF
 * SUCH DAMAGE.
 */
#include "replica.h"
#include "recovery.h"
#include "tarantool.h"
#include <sys/socket.h>
#include <netinet/in.h>
#include <arpa/inet.h>

#include "log_io.h"
#include "fiber.h"
#include "coio_buf.h"
#include "recovery.h"
#include "tarantool.h"
#include "iproto.h"
#include "iproto_constants.h"
#include "msgpuck/msgpuck.h"
#include "box/cluster.h"
#include "scramble.h"
#include "third_party/base64.h"

static void
remote_read_row(struct ev_io *coio, struct iobuf *iobuf,
		struct iproto_header *row)
{
	struct ibuf *in = &iobuf->in;

	/* Read fixed header */
	if (ibuf_size(in) < IPROTO_FIXHEADER_SIZE)
		coio_breadn(coio, in, IPROTO_FIXHEADER_SIZE - ibuf_size(in));

	/* Read length */
	if (mp_typeof(*in->pos) != MP_UINT) {
		tnt_raise(ClientError, ER_INVALID_MSGPACK,
			  "invalid fixed header");
	}

	const char *data = in->pos;
	uint32_t len = mp_decode_uint(&data);
	if (len > IPROTO_BODY_LEN_MAX) {
		tnt_raise(ClientError, ER_INVALID_MSGPACK,
			  "received packet is too big");
	}
	in->pos += IPROTO_FIXHEADER_SIZE;

	/* Read header and body */
	ssize_t to_read = len - ibuf_size(in);
	if (to_read > 0)
		coio_breadn(coio, in, to_read);

	iproto_header_decode(row, (const char **) &in->pos, in->pos + len);
}

/* Blocked I/O  */
static void
remote_read_row_fd(int sock, struct iproto_header *row)
{
	const char *data;

	/* Read fixed header */
	char fixheader[IPROTO_FIXHEADER_SIZE];
	if (sio_read(sock, fixheader, sizeof(fixheader)) != sizeof(fixheader)) {
error:
		tnt_raise(ClientError, ER_INVALID_MSGPACK,
			  "invalid fixed header");
	}
	data = fixheader;
	if (mp_check(&data, data + sizeof(fixheader)) != 0)
		goto error;
	data = fixheader;

	/* Read length */
	if (mp_typeof(*data) != MP_UINT)
		goto error;
	uint32_t len = mp_decode_uint(&data);
	if (len > IPROTO_BODY_LEN_MAX) {
		tnt_raise(ClientError, ER_INVALID_MSGPACK,
			  "received packet is too big");
	}

	/* Read header and body */
	char *bodybuf = (char *) region_alloc(&fiber()->gc, len);
	if (sio_read(sock, bodybuf, len) != len) {
		tnt_raise(ClientError, ER_INVALID_MSGPACK,
			  "invalid row - can't read");
	}

	data = bodybuf;
	iproto_header_decode(row, &data, data + len);
}

static int
request_encode_auth(const char *greeting, const char *login,
		    const char *password, struct iovec *iov)
{
	uint32_t login_len = strlen(login);
	uint32_t password_len = strlen(password);

	enum { PACKET_LEN_MAX = 128 };
	size_t buf_size = PACKET_LEN_MAX + login_len + SCRAMBLE_SIZE;
	char *buf = (char *) region_alloc(&fiber()->gc, buf_size);

	char salt[SCRAMBLE_SIZE];
	char scramble[SCRAMBLE_SIZE];
	if (base64_decode(greeting + 64, SCRAMBLE_BASE64_SIZE, salt,
			  SCRAMBLE_SIZE) != SCRAMBLE_SIZE)
		panic("invalid salt: %64s", greeting + 64);
	scramble_prepare(scramble, salt, password, password_len);

	char *d = buf;
	d = mp_encode_map(d, 2);
	d = mp_encode_uint(d, IPROTO_USER_NAME);
	d = mp_encode_str(d, login, login_len);
	d = mp_encode_uint(d, IPROTO_TUPLE);
	d = mp_encode_array(d, 2);
	d = mp_encode_str(d, "chap-sha1", strlen("chap-sha1"));
	d = mp_encode_str(d, scramble, SCRAMBLE_SIZE);

	assert(d <= buf + buf_size);
	iov[0].iov_base = buf;
	iov[0].iov_len = (d - buf);
	return 1;
}

void
replica_bootstrap(struct recovery_state *r)
{
	say_info("bootstrapping a replica");
	assert(recovery_has_remote(r));

	/* Generate Node-UUID */
	tt_uuid_create(&r->node_uuid);

	char greeting[IPROTO_GREETING_SIZE];

<<<<<<< HEAD
	int master = sio_socket(r->remote.uri.addr.sa_family,
				SOCK_STREAM, IPPROTO_TCP);
=======
	port_uri uri;
	if (!port_uri_parse(&uri, replication_source)) {
		panic("Broken replication_source url: %s", replication_source);
	}

	uint64_t sync = rand();
	struct iovec iov[IPROTO_ROW_IOVMAX];
	struct iproto_header row;
	char fixheader[IPROTO_FIXHEADER_SIZE];

	int master = sio_socket(uri.addr.sa_family, SOCK_STREAM, IPPROTO_TCP);
>>>>>>> 3a61a592
	FDGuard guard(master);

	sio_connect(master, &uri.addr, uri.addr_len);
	sio_readn(master, greeting, sizeof(greeting));

	if (*uri.login) {
		/* Authenticate */
		say_debug("authenticating...");
		memset(&row, sizeof(row), 0);
		row.type = IPROTO_AUTH;
		row.bodycnt = request_encode_auth(greeting, uri.login,
						  uri.password, row.body);
		int iovcnt = iproto_row_encode(&row, iov, fixheader);
		sio_writev_all(master, iov, iovcnt);
		remote_read_row_fd(master, &row);
		if (row.type != 0)
			iproto_rethrow_error(&row); /* auth failed */
		/* auth successed */
		say_info("authenticated");
	}

	/* Send JOIN request */
	memset(&row, 0, sizeof(struct iproto_header));
	row.type = IPROTO_JOIN;
	row.sync = sync;

	char buf[128];
	char *data = buf;
	data = mp_encode_map(data, 1);
	data = mp_encode_uint(data, IPROTO_SERVER_UUID);
	/* Greet the remote server with our server UUID */
	data = iproto_encode_uuid(data, &recovery_state->node_uuid);

	assert(data <= buf + sizeof(buf));
	row.body[0].iov_base = buf;
	row.body[0].iov_len = (data - buf);
	row.bodycnt = 1;
<<<<<<< HEAD
	struct iovec iov[IPROTO_ROW_IOVMAX];
	int iovcnt = iproto_row_encode(&row, iov);

	sio_connect(master, &r->remote.uri.addr,
		    r->remote.uri.addr_len);
	sio_readn(master, greeting, sizeof(greeting));
=======
	int iovcnt = iproto_row_encode(&row, iov, fixheader);

>>>>>>> 3a61a592
	sio_writev_all(master, iov, iovcnt);

	while (true) {
		remote_read_row_fd(master, &row);

		/* Recv JOIN response (= end of stream) */
		if (row.type == IPROTO_JOIN) {
			say_info("done");
			break;
		}

		recovery_process(r, &row);
	}

	recovery_end_recover_snapshot(r);
	/* master socket closed by guard */
}

static void
remote_connect(struct recovery_state *r, struct ev_io *coio,
	       struct iobuf *iobuf, const char **err)
{
	char greeting[IPROTO_GREETING_SIZE];
	evio_socket(coio, AF_INET, SOCK_STREAM, IPPROTO_TCP);

	struct port_uri *uri = &r->remote->uri;

	*err = "can't connect to master";
<<<<<<< HEAD
	coio_connect(coio, &r->remote.uri.addr, r->remote.uri.addr_len);
=======
	coio_connect(coio, &uri->addr, uri->addr_len);
>>>>>>> 3a61a592
	coio_readn(coio, greeting, sizeof(greeting));

	if (*r->remote->uri.login) {
		/* Authenticate */
		say_debug("authenticating...");
		struct iproto_header row;
		memset(&row, sizeof(row), 0);
		row.type = IPROTO_AUTH;
		row.bodycnt = request_encode_auth(greeting, uri->login,
						  uri->password, row.body);
		char fixheader[IPROTO_FIXHEADER_SIZE];
		struct iovec iov[IPROTO_ROW_IOVMAX];
		int iovcnt = iproto_row_encode(&row, iov, fixheader);
		coio_writev(coio, iov, iovcnt, 0);
		remote_read_row(coio, iobuf, &row);
		if (row.type != 0)
			iproto_rethrow_error(&row); /* auth failed */
		/* auth successed */
		say_info("authenticated");
	}

	/* Send SUBSCRIBE request */
	struct iproto_header row;
	memset(&row, 0, sizeof(row));
	row.type = IPROTO_SUBSCRIBE;

	uint32_t cluster_size = vclock_size(&r->vclock);
	size_t size = 128 + cluster_size *
		(mp_sizeof_uint(UINT32_MAX) + mp_sizeof_uint(UINT64_MAX));
	char *buf = (char *) region_alloc(&fiber()->gc, size);
	char *data = buf;
	data = mp_encode_map(data, 3);
	data = mp_encode_uint(data, IPROTO_CLUSTER_UUID);
	data = iproto_encode_uuid(data, &cluster_id);
	data = mp_encode_uint(data, IPROTO_SERVER_UUID);
	data = iproto_encode_uuid(data, &recovery_state->node_uuid);
	data = mp_encode_uint(data, IPROTO_VCLOCK);
	data = mp_encode_map(data, cluster_size);
	vclock_foreach(&r->vclock, server) {
		data = mp_encode_uint(data, server.id);
		data = mp_encode_uint(data, server.lsn);
	}
	assert(data <= buf + size);
	row.body[0].iov_base = buf;
	row.body[0].iov_len = (data - buf);
	row.bodycnt = 1;
	struct iovec iov[IPROTO_ROW_IOVMAX];
	int iovcnt = iproto_row_encode(&row, iov);
	coio_writev(coio, iov, iovcnt, 0);

	say_crit("connected to master");
}

static void
pull_from_remote(va_list ap)
{
	struct recovery_state *r = va_arg(ap, struct recovery_state *);
	struct ev_io coio;
	struct iobuf *iobuf = NULL;
	bool warning_said = false;
	const int reconnect_delay = 1;
	ev_loop *loop = loop();

	coio_init(&coio);

	for (;;) {
		const char *err = NULL;
		try {
			fiber_setcancellable(true);
			if (! evio_is_active(&coio)) {
				title("replica", "%s/%s", r->remote.source,
				      "connecting");
				if (iobuf == NULL)
					iobuf = iobuf_new(fiber_name(fiber()));
				remote_connect(r, &coio, iobuf, &err);
				warning_said = false;
				title("replica", "%s/%s", r->remote.source,
				      "connected");
			}
			err = "can't read row";
			struct iproto_header row;
			remote_read_row(&coio, iobuf, &row);
			fiber_setcancellable(false);
			err = NULL;

			r->remote.recovery_lag = ev_now(loop) - row.tm;
			r->remote.recovery_last_update_tstamp =
				ev_now(loop);

			recovery_process(r, &row);

			iobuf_reset(iobuf);
			fiber_gc();
		} catch (FiberCancelException *e) {
			title("replica", "%s/%s", r->remote.source, "failed");
			iobuf_delete(iobuf);
			evio_close(loop, &coio);
			throw;
		} catch (Exception *e) {
			title("replica", "%s/%s", r->remote.source, "failed");
			e->log();
			if (! warning_said) {
				if (err != NULL)
					say_info("%s", err);
				say_info("will retry every %i second", reconnect_delay);
				warning_said = true;
			}
			evio_close(loop, &coio);
		}

		/* Put fiber_sleep() out of catch block.
		 *
		 * This is done to avoid situation, when two or more
		 * fibers yield's inside their try/catch blocks and
		 * throws an exceptions. Seems like exception unwinder
		 * stores some global state while being inside a catch
		 * block.
		 *
		 * This could lead to incorrect exception processing
		 * and crash the server.
		 *
		 * See: https://github.com/tarantool/tarantool/issues/136
		*/
		if (! evio_is_active(&coio))
			fiber_sleep(reconnect_delay);
	}
}

void
recovery_follow_remote(struct recovery_state *r)
{
	char name[FIBER_NAME_MAX];
	struct fiber *f;

	assert(r->remote.reader == NULL);
	assert(recovery_has_remote(r));

	say_crit("starting replication from %s", r->remote.source);
	snprintf(name, sizeof(name), "replica/%s", r->remote.source);

	try {
		f = fiber_new(name, pull_from_remote);
	} catch (Exception *e) {
		return;
	}

	r->remote.reader = f;
	fiber_call(f, r);
}

void
recovery_stop_remote(struct recovery_state *r)
{
	say_info("shutting down the replica");
	fiber_cancel(r->remote.reader);
	r->remote.reader = NULL;
}

void
recovery_set_remote(struct recovery_state *r, const char *uri)
{
	/* First, stop the reader, then set the source */
	assert(r->remote.reader == NULL);
	if (uri == NULL) {
		r->remote.source[0] = '\0';
		return;
	}
	/*
	 * @todo: as long as DNS is involved, this may fail even
	 * on a valid uri. Don't panic in this case.
	 */
	if (port_uri_parse(&r->remote.uri, uri))
		panic("Can't parse uri: %s", uri);
	snprintf(r->remote.source,
		 sizeof(r->remote.source), "%s", uri);
}

bool
recovery_has_remote(struct recovery_state *r)
{
	return r->remote.source[0];
}
<|MERGE_RESOLUTION|>--- conflicted
+++ resolved
@@ -159,41 +159,31 @@
 
 	char greeting[IPROTO_GREETING_SIZE];
 
-<<<<<<< HEAD
-	int master = sio_socket(r->remote.uri.addr.sa_family,
-				SOCK_STREAM, IPPROTO_TCP);
-=======
-	port_uri uri;
-	if (!port_uri_parse(&uri, replication_source)) {
-		panic("Broken replication_source url: %s", replication_source);
-	}
-
 	uint64_t sync = rand();
 	struct iovec iov[IPROTO_ROW_IOVMAX];
 	struct iproto_header row;
-	char fixheader[IPROTO_FIXHEADER_SIZE];
-
-	int master = sio_socket(uri.addr.sa_family, SOCK_STREAM, IPPROTO_TCP);
->>>>>>> 3a61a592
+
+	int master = sio_socket(r->remote.uri.addr.sa_family,
+				SOCK_STREAM, IPPROTO_TCP);
 	FDGuard guard(master);
 
-	sio_connect(master, &uri.addr, uri.addr_len);
+	sio_connect(master, &r->remote.uri.addr, r->remote.uri.addr_len);
 	sio_readn(master, greeting, sizeof(greeting));
 
-	if (*uri.login) {
+	if (*r->remote.uri.login) {
 		/* Authenticate */
-		say_debug("authenticating...");
 		memset(&row, sizeof(row), 0);
 		row.type = IPROTO_AUTH;
-		row.bodycnt = request_encode_auth(greeting, uri.login,
-						  uri.password, row.body);
-		int iovcnt = iproto_row_encode(&row, iov, fixheader);
+		row.bodycnt =
+			request_encode_auth(greeting, r->remote.uri.login,
+					    r->remote.uri.password,
+					    row.body);
+		int iovcnt = iproto_row_encode(&row, iov);
 		sio_writev_all(master, iov, iovcnt);
 		remote_read_row_fd(master, &row);
-		if (row.type != 0)
-			iproto_rethrow_error(&row); /* auth failed */
+		iproto_decode_error(&row); /* auth failed */
 		/* auth successed */
-		say_info("authenticated");
+		say_info("authenticated with master");
 	}
 
 	/* Send JOIN request */
@@ -212,17 +202,8 @@
 	row.body[0].iov_base = buf;
 	row.body[0].iov_len = (data - buf);
 	row.bodycnt = 1;
-<<<<<<< HEAD
-	struct iovec iov[IPROTO_ROW_IOVMAX];
 	int iovcnt = iproto_row_encode(&row, iov);
 
-	sio_connect(master, &r->remote.uri.addr,
-		    r->remote.uri.addr_len);
-	sio_readn(master, greeting, sizeof(greeting));
-=======
-	int iovcnt = iproto_row_encode(&row, iov, fixheader);
-
->>>>>>> 3a61a592
 	sio_writev_all(master, iov, iovcnt);
 
 	while (true) {
@@ -248,17 +229,13 @@
 	char greeting[IPROTO_GREETING_SIZE];
 	evio_socket(coio, AF_INET, SOCK_STREAM, IPPROTO_TCP);
 
-	struct port_uri *uri = &r->remote->uri;
+	struct port_uri *uri = &r->remote.uri;
 
 	*err = "can't connect to master";
-<<<<<<< HEAD
-	coio_connect(coio, &r->remote.uri.addr, r->remote.uri.addr_len);
-=======
 	coio_connect(coio, &uri->addr, uri->addr_len);
->>>>>>> 3a61a592
 	coio_readn(coio, greeting, sizeof(greeting));
 
-	if (*r->remote->uri.login) {
+	if (*r->remote.uri.login) {
 		/* Authenticate */
 		say_debug("authenticating...");
 		struct iproto_header row;
@@ -266,13 +243,11 @@
 		row.type = IPROTO_AUTH;
 		row.bodycnt = request_encode_auth(greeting, uri->login,
 						  uri->password, row.body);
-		char fixheader[IPROTO_FIXHEADER_SIZE];
 		struct iovec iov[IPROTO_ROW_IOVMAX];
-		int iovcnt = iproto_row_encode(&row, iov, fixheader);
+		int iovcnt = iproto_row_encode(&row, iov);
 		coio_writev(coio, iov, iovcnt, 0);
 		remote_read_row(coio, iobuf, &row);
-		if (row.type != 0)
-			iproto_rethrow_error(&row); /* auth failed */
+		iproto_decode_error(&row); /* auth failed */
 		/* auth successed */
 		say_info("authenticated");
 	}
