--- conflicted
+++ resolved
@@ -65,20 +65,6 @@
 }
 
 static int
-<<<<<<< HEAD
-=======
-lbox_cfg_set_wal_mode(struct lua_State *L)
-{
-	try {
-		box_set_wal_mode();
-	} catch (Exception *) {
-		luaT_error(L);
-	}
-	return 0;
-}
-
-static int
->>>>>>> bd394764
 lbox_cfg_set_listen(struct lua_State *L)
 {
 	try {
@@ -157,20 +143,6 @@
 }
 
 static int
-<<<<<<< HEAD
-=======
-lbox_cfg_set_panic_on_wal_error(struct lua_State *L)
-{
-	try {
-		box_set_panic_on_wal_error();
-	} catch (Exception *) {
-		luaT_error(L);
-	}
-	return 0;
-}
-
-static int
->>>>>>> bd394764
 lbox_cfg_set_read_only(struct lua_State *L)
 {
 	try {
