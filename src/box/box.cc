/*
 * Redistribution and use in source and binary forms, with or
 * without modification, are permitted provided that the following
 * conditions are met:
 *
 * 1. Redistributions of source code must retain the above
 *    copyright notice, this list of conditions and the
 *    following disclaimer.
 *
 * 2. Redistributions in binary form must reproduce the above
 *    copyright notice, this list of conditions and the following
 *    disclaimer in the documentation and/or other materials
 *    provided with the distribution.
 *
 * THIS SOFTWARE IS PROVIDED BY <COPYRIGHT HOLDER> ``AS IS'' AND
 * ANY EXPRESS OR IMPLIED WARRANTIES, INCLUDING, BUT NOT LIMITED
 * TO, THE IMPLIED WARRANTIES OF MERCHANTABILITY AND FITNESS FOR
 * A PARTICULAR PURPOSE ARE DISCLAIMED. IN NO EVENT SHALL
 * <COPYRIGHT HOLDER> OR CONTRIBUTORS BE LIABLE FOR ANY DIRECT,
 * INDIRECT, INCIDENTAL, SPECIAL, EXEMPLARY, OR CONSEQUENTIAL
 * DAMAGES (INCLUDING, BUT NOT LIMITED TO, PROCUREMENT OF
 * SUBSTITUTE GOODS OR SERVICES; LOSS OF USE, DATA, OR PROFITS; OR
 * BUSINESS INTERRUPTION) HOWEVER CAUSED AND ON ANY THEORY OF
 * LIABILITY, WHETHER IN CONTRACT, STRICT LIABILITY, OR TORT
 * (INCLUDING NEGLIGENCE OR OTHERWISE) ARISING IN ANY WAY OUT OF
 * THE USE OF THIS SOFTWARE, EVEN IF ADVISED OF THE POSSIBILITY OF
 * SUCH DAMAGE.
 */
#include "box/box.h"

#include <say.h>
#include "iproto.h"
#include "iproto_constants.h"
#include "recovery.h"
#include "replication.h"
#include "replica.h"
#include <stat.h>
#include <tarantool.h>
#include "tuple.h"
#include "lua/call.h"
#include "session.h"
#include "schema.h"
#include "engine.h"
#include "engine_memtx.h"
#include "engine_sophia.h"
#include "space.h"
#include "port.h"
#include "request.h"
#include "txn.h"
#include "fiber.h"
#include "user.h"
#include "cfg.h"
#include "iobuf.h"
#include "coeio.h"

static void process_ro(struct request *request, struct port *port);
box_process_func box_process = process_ro;

struct recovery_state *recovery;

int snapshot_pid = 0; /* snapshot processes pid */
int64_t snapshot_last_lsn = 0;

static void
box_snapshot_cb(struct xlog *l);

/** The snapshot row metadata repeats the structure of REPLACE request. */
struct request_replace_body {
	uint8_t m_body;
	uint8_t k_space_id;
	uint8_t m_space_id;
	uint32_t v_space_id;
	uint8_t k_tuple;
} __attribute__((packed));

static void
process_ro(struct request *request, struct port *port)
{
	if (!iproto_type_is_select(request->type))
		tnt_raise(LoggedError, ER_READONLY);
	return process_rw(request, port);
}

void
box_set_ro(bool ro)
{
	box_process = ro ? process_ro : process_rw;
}

bool
box_is_ro(void)
{
	return box_process == process_ro;
}

static void
recover_row(struct recovery_state *r, void *param, struct xrow_header *row)
{
	(void) param;
	(void) r;
	assert(r == recovery);
	assert(row->bodycnt == 1); /* always 1 for read */
	struct request request;
	request_create(&request, row->type);
	request_decode(&request, (const char *) row->body[0].iov_base,
		row->body[0].iov_len);
	request.header = row;
	process_rw(&request, &null_port);
}

/* {{{ configuration bindings */

void
box_check_replication_source(const char *source)
{
	if (source == NULL)
		return;
	struct uri uri;

	/* URI format is [host:]service */
	if (uri_parse(&uri, source) || !uri.service) {
		tnt_raise(ClientError, ER_CFG, "replication source, "
			  "expected host:service or /unix.socket");
	}
}

static void
box_check_wal_mode(const char *mode_name)
{
	assert(mode_name != NULL); /* checked in Lua */
	int mode = strindex(wal_mode_STRS, mode_name, WAL_MODE_MAX);
	if (mode == WAL_MODE_MAX) {
		tnt_raise(ClientError, ER_CFG,
			  "wal_mode is not recognized");
	}
}

void
box_check_config()
{
	box_check_wal_mode(cfg_gets("wal_mode"));
	box_check_replication_source(cfg_gets("replication_source"));

	/* check rows_per_wal configuration */
	if (cfg_geti("rows_per_wal") <= 1) {
		tnt_raise(ClientError, ER_CFG,
			  "rows_per_wal must be greater than one");
	}
}

extern "C" void
box_set_replication_source(const char *source)
{
	box_check_replication_source(source);
	bool old_is_replica = recovery->remote.reader;
	bool new_is_replica = source != NULL;

	if (old_is_replica != new_is_replica ||
	    (old_is_replica &&
	     (strcmp(source, recovery->remote.source) != 0))) {

		if (recovery->finalize) {
			if (old_is_replica)
				recovery_stop_remote(recovery);
			recovery_set_remote(recovery, source);
			if (recovery_has_remote(recovery))
				recovery_follow_remote(recovery);
		} else {
			/*
			 * Do nothing, we're in local hot
			 * standby mode, the server
			 * will automatically begin following
			 * the remote when local hot standby
			 * mode is finished, see
			 * box_leave_local_hot_standby_mode()
			 */
		}
	}
}

extern "C" void
box_set_wal_mode(const char *mode_name)
{
	box_check_wal_mode(mode_name);
	enum wal_mode mode = (enum wal_mode)
		strindex(wal_mode_STRS, mode_name, WAL_MODE_MAX);
	if (mode != recovery->wal_mode &&
	    (mode == WAL_FSYNC || recovery->wal_mode == WAL_FSYNC)) {
		tnt_raise(ClientError, ER_CFG,
			  "wal_mode cannot switch to/from fsync");
	}
	recovery_update_mode(recovery, mode);
}

extern "C" void
box_set_log_level(int level)
{
	say_set_log_level(level);
}

extern "C" void
box_set_io_collect_interval(double interval)
{
	ev_set_io_collect_interval(loop(), interval);
}

extern "C" void
box_set_snap_io_rate_limit(double limit)
{
	recovery_update_io_rate_limit(recovery, limit);
}

extern "C" void
box_set_too_long_threshold(double threshold)
{
	too_long_threshold = threshold;
}

/* }}} configuration bindings */

void
box_leave_local_standby_mode(void *data __attribute__((unused)))
{
	if (recovery->finalize) {
		/*
		 * Nothing to do: this happens when the server
		 * binds to both ports, and one of the callbacks
		 * is called first.
		 */
		return;
	}
	try {
		recovery_finalize(recovery, cfg_geti("rows_per_wal"));
	} catch (Exception *e) {
		e->log();
		panic("unable to successfully finalize recovery");
	}

	/*
	 * notify engines about end of recovery.
	*/
	engine_end_recover();

	stat_cleanup(stat_base, IPROTO_TYPE_STAT_MAX);
	box_set_wal_mode(cfg_gets("wal_mode"));

	if (recovery_has_remote(recovery))
		recovery_follow_remote(recovery);

	title("running", NULL);
	say_info("ready to accept requests");
}

/**
 * Execute a request against a given space id with
 * a variable-argument tuple described in format.
 *
 * @example: you want to insert 5 into space 1:
 * boxk(IPROTO_INSERT, 1, "%u", 5);
 *
 * @note Since this is for internal use, it has
 * no boundary or misuse checks.
 */
void
boxk(enum iproto_type type, uint32_t space_id, const char *format, ...)
{
	struct request req;
	va_list ap;
	request_create(&req, type);
	req.space_id = space_id;
	char buf[128];
	char *data = buf;
	data = mp_encode_array(data, strlen(format)/2);
	va_start(ap, format);
	while (*format) {
		switch (*format++) {
		case 'u':
			data = mp_encode_uint(data, va_arg(ap, unsigned));
			break;
		case 's':
		{
			char *arg = va_arg(ap, char *);
			data = mp_encode_str(data, arg, strlen(arg));
			break;
		}
		default:
			break;
		}
	}
	va_end(ap);
	assert(data <= buf + sizeof(buf));
	req.tuple = buf;
	req.tuple_end = data;
	process_rw(&req, &null_port);
}

/**
 * @brief Called when recovery/replication wants to add a new server
 * to cluster.
 * cluster_add_server() is called as a commit trigger on cluster
 * space and actually adds the server to the cluster.
 * @param server_uuid
 */
static void
box_on_cluster_join(const tt_uuid *server_uuid)
{
	/** Find the largest existing server id. */
	struct space *space = space_cache_find(SC_CLUSTER_ID);
	class Index *index = index_find(space, 0);
	struct iterator *it = index->position();
	index->initIterator(it, ITER_LE, NULL, 0);
	struct tuple *tuple = it->next(it);
	/** Assign a new server id. */
	uint32_t server_id = tuple ? tuple_field_u32(tuple, 0) + 1 : 1;
	if (server_id >= VCLOCK_MAX)
		tnt_raise(ClientError, ER_REPLICA_MAX, server_id);

	boxk(IPROTO_INSERT, SC_CLUSTER_ID, "%u%s",
	     (unsigned) server_id, tt_uuid_str(server_uuid));
}

void
box_process_join(int fd, struct xrow_header *header)
{
	assert(header->type == IPROTO_JOIN);
	struct tt_uuid server_uuid = uuid_nil;
	xrow_decode_join(header, &server_uuid);

	box_on_cluster_join(&server_uuid);

	/* Process JOIN request via replication relay */
	replication_join(fd, header);
}

void
box_process_subscribe(int fd, struct xrow_header *header)
{
	/* process SUBSCRIBE request via replication relay */
	replication_subscribe(fd, header);
}

/** Replace the current server id in _cluster */
static void
box_set_server_uuid()
{
	struct recovery_state *r = recovery;
	tt_uuid_create(&r->server_uuid);
	assert(r->server_id == 0);
	if (vclock_has(&r->vclock, 1))
		vclock_del_server(&r->vclock, 1);
	boxk(IPROTO_REPLACE, SC_CLUSTER_ID, "%u%s",
	     1, tt_uuid_str(&r->server_uuid));
	/* Remove surrogate server */
	vclock_del_server(&r->vclock, 0);
	assert(r->server_id == 1);
	assert(vclock_has(&r->vclock, 1));
}

/** Insert a new cluster into _schema */
static void
box_set_cluster_uuid()
{
	tt_uuid uu;
	/* Generate a new cluster UUID */
	tt_uuid_create(&uu);
	/* Save cluster UUID in _schema */
	boxk(IPROTO_REPLACE, SC_SCHEMA_ID, "%s%s", "cluster",
	     tt_uuid_str(&uu));
}

void
box_free(void)
{
	if (recovery == NULL)
		return;
	session_free();
	user_cache_free();
	schema_free();
	tuple_free();
	recovery_delete(recovery);
	recovery = NULL;
	engine_shutdown();
	stat_free();
}

static void
engine_init()
{
	MemtxFactory *memtx = new MemtxFactory();
	engine_register(memtx);

	SophiaFactory *sophia = new SophiaFactory();
	sophia->init();
	engine_register(sophia);
}

void
box_init()
{
	box_check_config();

	replication_prefork(cfg_gets("snap_dir"), cfg_gets("wal_dir"));
	stat_init();

	tuple_init(cfg_getd("slab_alloc_arena"),
		   cfg_geti("slab_alloc_minimal"),
		   cfg_getd("slab_alloc_factor"));
	engine_init();

	schema_init();
	user_cache_init();
	/*
	 * The order is important: to initialize sessions,
	 * we need to access the admin user, which is used
	 * as a default session user when running triggers.
	 */
	session_init();
	stat_base = stat_register(iproto_type_strs, IPROTO_TYPE_STAT_MAX);

<<<<<<< HEAD
	title("loading", NULL);

	try {

		/* recovery initialization */
		recovery = recovery_new(cfg_gets("snap_dir"),
					cfg_gets("wal_dir"),
					recover_row, NULL);
		recovery_set_remote(recovery,
				    cfg_gets("replication_source"));
		recovery_update_io_rate_limit(recovery,
					      cfg_getd("snap_io_rate_limit"));
		recovery_setup_panic(recovery,
				     cfg_geti("panic_on_snap_error"),
				     cfg_geti("panic_on_wal_error"));

		if (recovery_has_data(recovery)) {
			/* Process existing snapshot */
			recover_snap(recovery);
			space_end_recover_snapshot();
		} else if (recovery_has_remote(recovery)) {
			/* Initialize a new replica */
			replica_bootstrap(recovery);
			space_end_recover_snapshot();
			snapshot_save(recovery, box_snapshot_cb);
		} else {
			/* Initialize the first server of a new cluster */
			recovery_bootstrap(recovery);
			box_set_cluster_uuid();
			box_set_server_uuid();
			space_end_recover_snapshot();
			snapshot_save(recovery, box_snapshot_cb);
		}
		fiber_gc();
	} catch (Exception *e) {
		e->log();
		panic("can't scan a data directory");
=======
	/* recovery initialization */
	recovery = recovery_new(cfg_gets("snap_dir"), cfg_gets("wal_dir"),
		      recover_row, NULL, box_snapshot_cb, cfg_geti("rows_per_wal"));
	recovery_set_remote(recovery, cfg_gets("replication_source"));
	recovery_update_io_rate_limit(recovery,
				      cfg_getd("snap_io_rate_limit"));
	recovery_setup_panic(recovery,
			     cfg_geti("panic_on_snap_error"),
			     cfg_geti("panic_on_wal_error"));

	stat_base = stat_register(iproto_type_strs, IPROTO_TYPE_DML_MAX);

	if (recovery_has_data(recovery)) {
		/* recover engine snapshot */
		snapshot_last_lsn = recovery_snap_lsn(recovery);
		engine_begin_recover_snapshot(snapshot_last_lsn);
		/* Process existing snapshot */
		recover_snap(recovery);
		engine_end_recover_snapshot();
	} else if (recovery_has_remote(recovery)) {
		/* Initialize a new replica */
		replica_bootstrap(recovery);
		engine_end_recover_snapshot();
		box_deploy(recovery);
	} else {
		/* Initialize the first server of a new cluster */
		recovery_bootstrap(recovery);
		box_set_cluster_uuid();
		box_set_server_uuid();
		engine_end_recover_snapshot();
		box_deploy(recovery);
>>>>>>> 1afd645d
	}

	title("orphan", NULL);
	recovery_follow_local(recovery,
			      cfg_getd("wal_dir_rescan_delay"));
	title("hot_standby", NULL);

	const char *listen = cfg_gets("listen");
	/*
	 * application server configuration).
	 */
	if (listen) {
		iproto_init(listen);
	} else {
		box_leave_local_standby_mode(NULL);
	}
	if (cfg_getd("io_collect_interval") > 0) {
		ev_set_io_collect_interval(loop(),
					   cfg_getd("io_collect_interval"));
	}
	too_long_threshold = cfg_getd("too_long_threshold");
	iobuf_set_readahead(cfg_geti("readahead"));
}

void
box_atfork()
{
	if (recovery == NULL)
		return;
	recovery_atfork(recovery);
}

static void
snapshot_write_tuple(struct xlog *l,
		     uint32_t n, struct tuple *tuple)
{
	struct request_replace_body body;
	body.m_body = 0x82; /* map of two elements. */
	body.k_space_id = IPROTO_SPACE_ID;
	body.m_space_id = 0xce; /* uint32 */
	body.v_space_id = mp_bswap_u32(n);
	body.k_tuple = IPROTO_TUPLE;

	struct xrow_header row;
	memset(&row, 0, sizeof(struct xrow_header));
	row.type = IPROTO_INSERT;

	row.bodycnt = 2;
	row.body[0].iov_base = &body;
	row.body[0].iov_len = sizeof(body);
	row.body[1].iov_base = tuple->data;
	row.body[1].iov_len = tuple->bsize;
	snapshot_write_row(recovery, l, &row);
}

static void
snapshot_space(struct space *sp, void *udata)
{
	if (space_is_temporary(sp))
		return;
	if (space_is_sophia(sp))
		return;
	struct tuple *tuple;
	struct xlog *l = (struct xlog *)udata;
	Index *pk = space_index(sp, 0);
	if (pk == NULL)
		return;
	struct iterator *it = pk->position();
	pk->initIterator(it, ITER_ALL, NULL, 0);

	while ((tuple = it->next(it)))
		snapshot_write_tuple(l, space_id(sp), tuple);
}

static void
box_snapshot_cb(struct xlog *l)
{
	space_foreach(snapshot_space, l);
}

static inline void
engine_start_snapshot(EngineFactory *f, void *udate)
{
	int64_t lsn = *(int64_t*)udate;
	f->snapshot(SNAPSHOT_START, lsn);
}

static inline void
engine_delete_snapshot(EngineFactory *f, void *udate)
{
	int64_t lsn = *(int64_t*)udate;
	f->snapshot(SNAPSHOT_DELETE, lsn);
}

static inline void
engine_wait_snapshot(EngineFactory *f, void *udate)
{
	int64_t lsn = *(int64_t*)udate;
	f->snapshot(SNAPSHOT_WAIT, lsn);
}

static ssize_t
box_snapshot_rename_cb(va_list ap)
{
	uint64_t id = *va_arg(ap, uint64_t*);
	int *status = va_arg(ap, int*);
	*status = snapshot_rename(&recovery->snap_dir, id);
	return 0;
}

int
box_snapshot(void)
{
	if (snapshot_pid)
		return EINPROGRESS;

	/* flush buffers to avoid multiple output
	 *
	 * https://github.com/tarantool/tarantool/issues/366
	*/
	fflush(stdout);
	fflush(stderr);

	/* create snapshot file */
	int64_t snap_lsn = vclock_signature(&recovery->vclock);

	/* create engine snapshot */
	engine_foreach(engine_start_snapshot, &snap_lsn);

	/*
	 * Due to fork nature, no threads are recreated.
	 * This is the only consistency guarantee here for a
	 * multi-threaded engine.
	 */
<<<<<<< HEAD
	close_all_xcpt(1, log_fd);
	snapshot_save(recovery, box_snapshot_cb);
=======
	int rc;
	int status = 0;
	pid_t pid = fork();
	switch (pid) {
	case -1:
		say_syserror("fork");
		status = errno;
		goto error;
	case  0: /* dumper */
		slab_arena_mprotect(&memtx_arena);
		cord_set_name("snap");
		title("dumper", "%" PRIu32, getppid());
		fiber_set_name(fiber(), "dumper");
		/* make sure we don't double-write parent stdio
		 * buffers at exit() during panic */
		close_all_xcpt(1, log_fd);
		snapshot_save(recovery, false); /* do not rename snapshot */
		exit(EXIT_SUCCESS);
		return 0;
	default: /* waiter */
		snapshot_pid = pid;
	}

	/* increment snapshot version */
	tuple_begin_snapshot();

	/* wait for memtx-part snapshot completion */
	status = wait_for_child(pid);
	if (WIFSIGNALED(status))
		status = EINTR;
	else
		status = WEXITSTATUS(status);
	if (status != 0)
		goto error;

	/* complete snapshot */
	tuple_end_snapshot();

	/* wait for engine snapshot completion */
	engine_foreach(engine_wait_snapshot, &snap_lsn);
>>>>>>> 1afd645d

	/* rename snapshot on completion */
	rc = coeio_custom(box_snapshot_rename_cb,
	                  TIMEOUT_INFINITY, &snap_lsn, &status);
	if (rc == -1 || status == -1)
		goto error;

	/* remove previous snapshot reference */
	engine_foreach(engine_delete_snapshot, &snapshot_last_lsn);

	snapshot_last_lsn = snap_lsn;
	snapshot_pid = 0;
	return 0;

error:
	/* rollback snapshot creation */
	if (snap_lsn != snapshot_last_lsn)
		engine_foreach(engine_delete_snapshot, &snap_lsn);
	tuple_end_snapshot();
	snapshot_pid = 0;
	return status;
}

void
box_deploy(struct recovery_state *r)
{
	/* create memtx snapshot */
	snapshot_save(r, true);

	/* create engine snapshot and wait for completion */
	uint64_t snap_lsn = vclock_signature(&r->vclock);
	engine_foreach(engine_start_snapshot, &snap_lsn);
	engine_foreach(engine_wait_snapshot, &snap_lsn);
}

const char *
box_status(void)
{
    return status;
}<|MERGE_RESOLUTION|>--- conflicted
+++ resolved
@@ -417,7 +417,6 @@
 	session_init();
 	stat_base = stat_register(iproto_type_strs, IPROTO_TYPE_STAT_MAX);
 
-<<<<<<< HEAD
 	title("loading", NULL);
 
 	try {
@@ -435,59 +434,29 @@
 				     cfg_geti("panic_on_wal_error"));
 
 		if (recovery_has_data(recovery)) {
+			/* Tell Sophia engine LSN it must recover to. */
+			snapshot_last_lsn = recovery_snap_lsn(recovery);
+			engine_begin_recover_snapshot(snapshot_last_lsn);
 			/* Process existing snapshot */
 			recover_snap(recovery);
-			space_end_recover_snapshot();
+			engine_end_recover_snapshot();
 		} else if (recovery_has_remote(recovery)) {
 			/* Initialize a new replica */
 			replica_bootstrap(recovery);
-			space_end_recover_snapshot();
-			snapshot_save(recovery, box_snapshot_cb);
+			engine_end_recover_snapshot();
+			box_deploy(recovery);
 		} else {
 			/* Initialize the first server of a new cluster */
 			recovery_bootstrap(recovery);
 			box_set_cluster_uuid();
 			box_set_server_uuid();
-			space_end_recover_snapshot();
-			snapshot_save(recovery, box_snapshot_cb);
+			engine_end_recover_snapshot();
+			box_deploy(recovery);
 		}
 		fiber_gc();
 	} catch (Exception *e) {
 		e->log();
 		panic("can't scan a data directory");
-=======
-	/* recovery initialization */
-	recovery = recovery_new(cfg_gets("snap_dir"), cfg_gets("wal_dir"),
-		      recover_row, NULL, box_snapshot_cb, cfg_geti("rows_per_wal"));
-	recovery_set_remote(recovery, cfg_gets("replication_source"));
-	recovery_update_io_rate_limit(recovery,
-				      cfg_getd("snap_io_rate_limit"));
-	recovery_setup_panic(recovery,
-			     cfg_geti("panic_on_snap_error"),
-			     cfg_geti("panic_on_wal_error"));
-
-	stat_base = stat_register(iproto_type_strs, IPROTO_TYPE_DML_MAX);
-
-	if (recovery_has_data(recovery)) {
-		/* recover engine snapshot */
-		snapshot_last_lsn = recovery_snap_lsn(recovery);
-		engine_begin_recover_snapshot(snapshot_last_lsn);
-		/* Process existing snapshot */
-		recover_snap(recovery);
-		engine_end_recover_snapshot();
-	} else if (recovery_has_remote(recovery)) {
-		/* Initialize a new replica */
-		replica_bootstrap(recovery);
-		engine_end_recover_snapshot();
-		box_deploy(recovery);
-	} else {
-		/* Initialize the first server of a new cluster */
-		recovery_bootstrap(recovery);
-		box_set_cluster_uuid();
-		box_set_server_uuid();
-		engine_end_recover_snapshot();
-		box_deploy(recovery);
->>>>>>> 1afd645d
 	}
 
 	title("orphan", NULL);
@@ -622,10 +591,6 @@
 	 * This is the only consistency guarantee here for a
 	 * multi-threaded engine.
 	 */
-<<<<<<< HEAD
-	close_all_xcpt(1, log_fd);
-	snapshot_save(recovery, box_snapshot_cb);
-=======
 	int rc;
 	int status = 0;
 	pid_t pid = fork();
@@ -642,7 +607,8 @@
 		/* make sure we don't double-write parent stdio
 		 * buffers at exit() during panic */
 		close_all_xcpt(1, log_fd);
-		snapshot_save(recovery, false); /* do not rename snapshot */
+		/* do not rename snapshot */
+		snapshot_save(recovery, box_snapshot_cb, false);
 		exit(EXIT_SUCCESS);
 		return 0;
 	default: /* waiter */
@@ -666,7 +632,6 @@
 
 	/* wait for engine snapshot completion */
 	engine_foreach(engine_wait_snapshot, &snap_lsn);
->>>>>>> 1afd645d
 
 	/* rename snapshot on completion */
 	rc = coeio_custom(box_snapshot_rename_cb,
@@ -694,7 +659,7 @@
 box_deploy(struct recovery_state *r)
 {
 	/* create memtx snapshot */
-	snapshot_save(r, true);
+	snapshot_save(r, box_snapshot_cb, true);
 
 	/* create engine snapshot and wait for completion */
 	uint64_t snap_lsn = vclock_signature(&r->vclock);
