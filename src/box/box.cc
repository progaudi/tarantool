/*
 * Copyright 2010-2016, Tarantool AUTHORS, please see AUTHORS file.
 *
 * Redistribution and use in source and binary forms, with or
 * without modification, are permitted provided that the following
 * conditions are met:
 *
 * 1. Redistributions of source code must retain the above
 *    copyright notice, this list of conditions and the
 *    following disclaimer.
 *
 * 2. Redistributions in binary form must reproduce the above
 *    copyright notice, this list of conditions and the following
 *    disclaimer in the documentation and/or other materials
 *    provided with the distribution.
 *
 * THIS SOFTWARE IS PROVIDED BY <COPYRIGHT HOLDER> ``AS IS'' AND
 * ANY EXPRESS OR IMPLIED WARRANTIES, INCLUDING, BUT NOT LIMITED
 * TO, THE IMPLIED WARRANTIES OF MERCHANTABILITY AND FITNESS FOR
 * A PARTICULAR PURPOSE ARE DISCLAIMED. IN NO EVENT SHALL
 * <COPYRIGHT HOLDER> OR CONTRIBUTORS BE LIABLE FOR ANY DIRECT,
 * INDIRECT, INCIDENTAL, SPECIAL, EXEMPLARY, OR CONSEQUENTIAL
 * DAMAGES (INCLUDING, BUT NOT LIMITED TO, PROCUREMENT OF
 * SUBSTITUTE GOODS OR SERVICES; LOSS OF USE, DATA, OR PROFITS; OR
 * BUSINESS INTERRUPTION) HOWEVER CAUSED AND ON ANY THEORY OF
 * LIABILITY, WHETHER IN CONTRACT, STRICT LIABILITY, OR TORT
 * (INCLUDING NEGLIGENCE OR OTHERWISE) ARISING IN ANY WAY OUT OF
 * THE USE OF THIS SOFTWARE, EVEN IF ADVISED OF THE POSSIBILITY OF
 * SUCH DAMAGE.
 */
#include "box/box.h"

#include "trivia/config.h"

#include "lua/utils.h" /* lua_hash() */
#include "fiber_pool.h"
#include <say.h>
#include <scoped_guard.h>
#include "identifier.h"
#include "iproto.h"
#include "iproto_constants.h"
#include "recovery.h"
#include "wal.h"
#include "relay.h"
#include "applier.h"
#include <rmean.h>
#include "main.h"
#include "tuple.h"
#include "session.h"
#include "schema.h"
#include "engine.h"
#include "memtx_engine.h"
#include "sysview_engine.h"
#include "vinyl.h"
#include "space.h"
#include "index.h"
#include "port.h"
#include "txn.h"
#include "user.h"
#include "cfg.h"
#include "coio.h"
#include "replication.h" /* replica */
#include "title.h"
#include "xrow.h"
#include "xrow_io.h"
#include "xstream.h"
#include "authentication.h"
#include "path_lock.h"
#include "gc.h"
#include "checkpoint.h"
#include "sql.h"
#include "systemd.h"
#include "call.h"
#include "func.h"
#include "sequence.h"

static char status[64] = "unknown";

/** box.stat rmean */
struct rmean *rmean_box;

static void title(const char *new_status)
{
	snprintf(status, sizeof(status), "%s", new_status);
	title_set_status(new_status);
	title_update();
	systemd_snotify("STATUS=%s", status);
}

bool box_checkpoint_is_in_progress = false;

/**
 * If backup is in progress, this points to the gc consumer
 * object that prevents the garbage collector from deleting
 * the checkpoint files that are currently being backed up.
 */
static struct gc_consumer *backup_gc;

/**
 * The instance is in read-write mode: the local checkpoint
 * and all write ahead logs are processed. For a replica,
 * it also means we've successfully connected to the master
 * and began receiving updates from it.
 */
static bool is_box_configured = false;
static bool is_ro = true;

/**
 * The following flag is set if the instance failed to
 * synchronize to a sufficient number of replicas to form
 * a quorum and so was forced to switch to read-only mode.
 */
static bool is_orphan = true;

/* Use the shared instance of xstream for all appliers */
static struct xstream join_stream;
static struct xstream subscribe_stream;

/**
 * The pool of fibers in the transaction processor thread
 * working on incoming messages from net, wal and other
 * threads.
 */
static struct fiber_pool tx_fiber_pool;
/**
 * A separate endpoint for WAL wakeup messages, to
 * ensure that WAL messages are delivered even
 * if all fibers in tx_fiber_pool are used. Without
 * this endpoint, tx thread could deadlock when there
 * are too many messages in flight (gh-1892).
 */
static struct cbus_endpoint tx_prio_endpoint;

static int
box_check_writable(void)
{
	/* box is only writable if box.cfg.read_only == false and */
	if (is_ro || is_orphan) {
		diag_set(ClientError, ER_READONLY);
		diag_log();
		return -1;
	}
	return 0;
}

static void
box_check_writable_xc(void)
{
	if (box_check_writable() != 0)
		diag_raise();
}

static void
box_check_memtx_min_tuple_size(ssize_t memtx_min_tuple_size)
{

	if (memtx_min_tuple_size < 8 || memtx_min_tuple_size > 1048280)
	tnt_raise(ClientError, ER_CFG, "memtx_min_tuple_size",
		  "specified value is out of bounds");
}

static int
process_rw(struct request *request, struct space *space, struct tuple **result)
{
	assert(iproto_type_is_dml(request->type));
	rmean_collect(rmean_box, request->type, 1);
	if (access_check_space(space, PRIV_W) != 0)
		return -1;
	struct txn *txn = txn_begin_stmt(space);
	if (txn == NULL)
		return -1;
	struct tuple *tuple;
	if (space_execute_dml(space, txn, request, &tuple) != 0) {
		txn_rollback_stmt();
		return -1;
	}
	/*
	 * Pin the tuple locally before the commit,
	 * otherwise it may go away during yield in
	 * when WAL is written in autocommit mode.
	 */
	TupleRefNil ref(tuple);
	if (txn_commit_stmt(txn, request) != 0)
		return -1;
	if (result != NULL) {
		if (tuple != NULL && tuple_bless(tuple) == NULL)
			return -1;
		*result = tuple;
	}
	return 0;
}

void
box_set_ro(bool ro)
{
	is_ro = ro;
}

bool
box_is_ro(void)
{
	return is_ro || is_orphan;
}

void
box_clear_orphan(void)
{
	if (!is_orphan)
		return; /* nothing to do */

	is_orphan = false;

	/* Update the title to reflect the new status. */
	title("running");
}

struct wal_stream {
	struct xstream base;
	/** How many rows have been recovered so far. */
	size_t rows;
	/** Yield once per 'yield' rows. */
	size_t yield;
};

/**
 * A stub used in txn_commit() during local recovery. We "replay"
 * transactions during local recovery, with WAL turned off.
 * Since each transaction attempts to write itself to WAL at
 * commit, we need an implementation which would fake WAL write.
 */
struct recovery_journal {
	struct journal base;
	struct vclock *vclock;
};

/**
 * Use the current row LSN as commit LSN - vinyl needs to see the
 * exact same signature during local recovery to properly mark
 * min/max LSN of created LSM levels.
 */
static int64_t
recovery_journal_write(struct journal *base,
		       struct journal_entry * /* entry */)
{
	struct recovery_journal *journal = (struct recovery_journal *) base;
	return vclock_sum(journal->vclock);
}

static inline void
recovery_journal_create(struct recovery_journal *journal, struct vclock *v)
{
	journal_create(&journal->base, recovery_journal_write, NULL);
	journal->vclock = v;
}

static inline void
apply_row(struct xstream *stream, struct xrow_header *row)
{
	assert(row->bodycnt == 1); /* always 1 for read */
	(void) stream;
	struct request request;
	xrow_decode_dml_xc(row, &request, dml_request_key_map(row->type));
	struct space *space = space_cache_find_xc(request.space_id);
	if (process_rw(&request, space, NULL) != 0) {
		say_error("error applying row: %s", request_str(&request));
		diag_raise();
	}
}

static void
apply_wal_row(struct xstream *stream, struct xrow_header *row)
{
	apply_row(stream, row);

	struct wal_stream *xstream =
		container_of(stream, struct wal_stream, base);
	/**
	 * Yield once in a while, but not too often,
	 * mostly to allow signal handling to take place.
	 */
	if (++xstream->rows % xstream->yield == 0)
		fiber_sleep(0);
}

static void
wal_stream_create(struct wal_stream *ctx, size_t wal_max_rows)
{
	xstream_create(&ctx->base, apply_wal_row);
	ctx->rows = 0;
	/**
	 * Make the yield logic covered by the functional test
	 * suite, which has a small setting for rows_per_wal.
	 * Each yield can take up to 1ms if there are no events,
	 * so we can't afford many of them during recovery.
	 */
	ctx->yield = (wal_max_rows >> 4)  + 1;
}

static void
apply_initial_join_row(struct xstream *stream, struct xrow_header *row)
{
	(void) stream;
	struct request request;
	xrow_decode_dml_xc(row, &request, dml_request_key_map(row->type));
	struct space *space = space_cache_find_xc(request.space_id);
	/* no access checks here - applier always works with admin privs */
	space_apply_initial_join_row_xc(space, &request);
}

/* {{{ configuration bindings */

static void
box_check_log(const char *log)
{
	if (log == NULL)
		return;
	if (say_check_init_str(log) == -1) {
		if (diag_last_error(diag_get())->type ==
		    &type_IllegalParams) {
			tnt_raise(ClientError, ER_CFG, "log",
				 diag_last_error(diag_get())->errmsg);
		}
		diag_raise();
	}
}

static enum say_format
box_check_log_format(const char *log_format)
{
	enum say_format format = say_format_by_name(log_format);
	if (format == say_format_MAX)
		tnt_raise(ClientError, ER_CFG, "log_format",
			  "expected 'plain' or 'json'");
	return format;
}

static void
box_check_uri(const char *source, const char *option_name)
{
	if (source == NULL)
		return;
	struct uri uri;

	/* URI format is [host:]service */
	if (uri_parse(&uri, source) || !uri.service) {
		tnt_raise(ClientError, ER_CFG, option_name,
			  "expected host:service or /unix.socket");
	}
}

static void
box_check_replication(void)
{
	int count = cfg_getarr_size("replication");
	for (int i = 0; i < count; i++) {
		const char *source = cfg_getarr_elem("replication", i);
		box_check_uri(source, "replication");
	}
}

static double
box_check_replication_timeout(void)
{
	double timeout = cfg_getd("replication_timeout");
	if (timeout <= 0) {
		tnt_raise(ClientError, ER_CFG, "replication_timeout",
			  "the value must be greather than 0");
	}
	return timeout;
}

static int
box_check_replication_connect_quorum(void)
{
	int quorum = cfg_geti_default("replication_connect_quorum",
				      REPLICATION_CONNECT_QUORUM_ALL);
	if (quorum < 0) {
		tnt_raise(ClientError, ER_CFG, "replication_connect_quorum",
			  "the value must be greater or equal to 0");
	}
	return quorum;
}

static double
box_check_replication_sync_lag(void)
{
	double lag = cfg_getd_default("replication_sync_lag", TIMEOUT_INFINITY);
	if (lag <= 0) {
		tnt_raise(ClientError, ER_CFG, "replication_sync_lag",
			  "the value must be greater than 0");
	}
	return lag;
}

static void
box_check_instance_uuid(struct tt_uuid *uuid)
{
	*uuid = uuid_nil;
	const char *uuid_str = cfg_gets("instance_uuid");
	if (uuid_str != NULL && tt_uuid_from_string(uuid_str, uuid) != 0)
		tnt_raise(ClientError, ER_CFG, "instance_uuid", uuid_str);
}

static void
box_check_replicaset_uuid(struct tt_uuid *uuid)
{
	*uuid = uuid_nil;
	const char *uuid_str = cfg_gets("replicaset_uuid");
	if (uuid_str != NULL && tt_uuid_from_string(uuid_str, uuid) != 0)
		tnt_raise(ClientError, ER_CFG, "replicaset_uuid", uuid_str);
}

static enum wal_mode
box_check_wal_mode(const char *mode_name)
{
	assert(mode_name != NULL); /* checked in Lua */
	int mode = strindex(wal_mode_STRS, mode_name, WAL_MODE_MAX);
	if (mode == WAL_MODE_MAX)
		tnt_raise(ClientError, ER_CFG, "wal_mode", mode_name);
	return (enum wal_mode) mode;
}

static void
box_check_readahead(int readahead)
{
	enum { READAHEAD_MIN = 128, READAHEAD_MAX = 2147483647 };
	if (readahead < (int) READAHEAD_MIN ||
	    readahead > (int) READAHEAD_MAX) {
		tnt_raise(ClientError, ER_CFG, "readahead",
			  "specified value is out of bounds");
	}
}

static void
box_check_checkpoint_count(int checkpoint_count)
{
	if (checkpoint_count < 1) {
		tnt_raise(ClientError, ER_CFG, "checkpoint_count",
			  "the value must not be less than one");
	}
}

static int64_t
box_check_wal_max_rows(int64_t wal_max_rows)
{
	/* check rows_per_wal configuration */
	if (wal_max_rows <= 1) {
		tnt_raise(ClientError, ER_CFG, "rows_per_wal",
			  "the value must be greater than one");
	}
	return wal_max_rows;
}

static int64_t
box_check_wal_max_size(int64_t wal_max_size)
{
	/* check wal_max_bytes configuration */
	if (wal_max_size <= 1) {
		tnt_raise(ClientError, ER_CFG, "wal_max_size",
			  "the value must be greater than one");
	}
	return wal_max_size;
}

void
box_check_config()
{
	struct tt_uuid uuid;
	box_check_log(cfg_gets("log"));
	box_check_log_format(cfg_gets("log_format"));
	box_check_uri(cfg_gets("listen"), "listen");
	box_check_instance_uuid(&uuid);
	box_check_replicaset_uuid(&uuid);
	box_check_replication();
	box_check_replication_timeout();
	box_check_replication_connect_quorum();
	box_check_replication_sync_lag();
	box_check_readahead(cfg_geti("readahead"));
	box_check_checkpoint_count(cfg_geti("checkpoint_count"));
	box_check_wal_max_rows(cfg_geti64("rows_per_wal"));
	box_check_wal_max_size(cfg_geti64("wal_max_size"));
	box_check_wal_mode(cfg_gets("wal_mode"));
	box_check_memtx_min_tuple_size(cfg_geti64("memtx_min_tuple_size"));
	if (cfg_geti64("vinyl_page_size") > cfg_geti64("vinyl_range_size"))
		tnt_raise(ClientError, ER_CFG, "vinyl_page_size",
			  "can't be greater than vinyl_range_size");
	if (cfg_geti("vinyl_read_threads") < 1)
		tnt_raise(ClientError, ER_CFG,
			  "vinyl_read_threads", "must be >= 1");
	if (cfg_geti("vinyl_write_threads") < 2)
		tnt_raise(ClientError, ER_CFG,
			  "vinyl_write_threads", "must be >= 2");
}

/*
 * Parse box.cfg.replication and create appliers.
 */
static struct applier **
cfg_get_replication(int *p_count)
{

	/* Use static buffer for result */
	static struct applier *appliers[VCLOCK_MAX];

	int count = cfg_getarr_size("replication");
	if (count >= VCLOCK_MAX) {
		tnt_raise(ClientError, ER_CFG, "replication",
				"too many replicas");
	}

	for (int i = 0; i < count; i++) {
		const char *source = cfg_getarr_elem("replication", i);
		struct applier *applier = applier_new(source,
						      &join_stream,
						      &subscribe_stream);
		if (applier == NULL) {
			/* Delete created appliers */
			while (--i >= 0)
				applier_delete(appliers[i]);
			return NULL;
		}
		appliers[i] = applier; /* link to the list */
	}

	*p_count = count;

	return appliers;
}

/*
 * Sync box.cfg.replication with the cluster registry, but
 * don't start appliers.
 */
static void
box_sync_replication(double timeout, bool connect_all)
{
	int count = 0;
	struct applier **appliers = cfg_get_replication(&count);
	if (appliers == NULL)
		diag_raise();

	auto guard = make_scoped_guard([=]{
		for (int i = 0; i < count; i++)
			applier_delete(appliers[i]); /* doesn't affect diag */
	});

	replicaset_connect(appliers, count, timeout, connect_all);

	guard.is_active = false;
}

void
box_set_replication(void)
{
	if (!is_box_configured) {
		/*
		 * Do nothing, we're in local hot standby mode, this instance
		 * will automatically begin following the replica when local
		 * hot standby mode is finished, see box_cfg().
		 */
		return;
	}

	box_check_replication();
	/* Try to connect to all replicas within the timeout period */
	box_sync_replication(replication_connect_quorum_timeout(), true);
	/* Follow replica */
	replicaset_follow();
}

void
box_set_replication_timeout(void)
{
	replication_timeout = box_check_replication_timeout();
}

void
box_set_replication_connect_quorum(void)
{
	replication_connect_quorum = box_check_replication_connect_quorum();
	if (is_box_configured)
		replicaset_check_quorum();
}

void
box_bind(void)
{
	const char *uri = cfg_gets("listen");
	box_check_uri(uri, "listen");
	iproto_bind(uri);
}

void
box_listen(void)
{
	iproto_listen();
}

void
box_set_log_level(void)
{
	say_set_log_level(cfg_geti("log_level"));
}

void
box_set_log_format(void)
{
	enum say_format format = box_check_log_format(cfg_gets("log_format"));
	say_set_log_format(format);
}

void
box_set_io_collect_interval(void)
{
	ev_set_io_collect_interval(loop(), cfg_getd("io_collect_interval"));
}

void
box_set_snap_io_rate_limit(void)
{
	struct memtx_engine *memtx;
	memtx = (struct memtx_engine *)engine_by_name("memtx");
	assert(memtx != NULL);
	memtx_engine_set_snap_io_rate_limit(memtx,
			cfg_getd("snap_io_rate_limit"));
}

void
box_set_memtx_max_tuple_size(void)
{
	struct memtx_engine *memtx;
	memtx = (struct memtx_engine *)engine_by_name("memtx");
	assert(memtx != NULL);
	memtx_engine_set_max_tuple_size(memtx,
			cfg_geti("memtx_max_tuple_size"));
}

void
box_set_too_long_threshold(void)
{
	too_long_threshold = cfg_getd("too_long_threshold");

	struct vinyl_engine *vinyl;
	vinyl = (struct vinyl_engine *)engine_by_name("vinyl");
	assert(vinyl != NULL);
	vinyl_engine_set_too_long_threshold(vinyl, too_long_threshold);
}

void
box_set_readahead(void)
{
	int readahead = cfg_geti("readahead");
	box_check_readahead(readahead);
	iproto_readahead = readahead;
}

void
box_set_checkpoint_count(void)
{
	int checkpoint_count = cfg_geti("checkpoint_count");
	box_check_checkpoint_count(checkpoint_count);
	gc_set_checkpoint_count(checkpoint_count);
}

void
box_set_vinyl_max_tuple_size(void)
{
	struct vinyl_engine *vinyl;
	vinyl = (struct vinyl_engine *)engine_by_name("vinyl");
	assert(vinyl != NULL);
	vinyl_engine_set_max_tuple_size(vinyl,
			cfg_geti("vinyl_max_tuple_size"));
}

void
box_set_vinyl_timeout(void)
{
	struct vinyl_engine *vinyl;
	vinyl = (struct vinyl_engine *)engine_by_name("vinyl");
	assert(vinyl != NULL);
	vinyl_engine_set_timeout(vinyl,	cfg_getd("vinyl_timeout"));
}

/* }}} configuration bindings */

/**
 * Execute a request against a given space id with
 * a variable-argument tuple described in format.
 *
 * @example: you want to insert 5 into space 1:
 * boxk(IPROTO_INSERT, 1, "[%u]", 5);
 *
 * @example: you want to set field 3 (base 0) of
 * a tuple with key [10, 20] in space 1 to 1000:
 * boxk(IPROTO_UPDATE, 1, "[%u%u][[%s%u%u]]", 10, 20, "=", 3, 1000);
 *
 * @note Since this is for internal use, it has
 * no boundary or misuse checks.
 */
int
boxk(int type, uint32_t space_id, const char *format, ...)
{
	va_list ap;
	struct request request;
	memset(&request, 0, sizeof(request));
	request.type = type;
	request.space_id = space_id;
	va_start(ap, format);
	size_t buf_size = mp_vformat(NULL, 0, format, ap);
	char *buf = (char *)region_alloc(&fiber()->gc, buf_size);
	va_end(ap);
	if (buf == NULL)
		return -1;
	va_start(ap, format);
	if (mp_vformat(buf, buf_size, format, ap) != buf_size)
		assert(0);
	va_end(ap);
	const char *data = buf;
	const char *data_end = buf + buf_size;
	switch (type) {
	case IPROTO_INSERT:
	case IPROTO_REPLACE:
		request.tuple = data;
		request.tuple_end = data_end;
		break;
	case IPROTO_DELETE:
		request.key = data;
		request.key_end = data_end;
		break;
	case IPROTO_UPDATE:
		request.key = data;
		mp_next(&data);
		request.key_end = data;
		request.tuple = data;
		mp_next(&data);
		request.tuple_end = data;
		request.index_base = 0;
		break;
	default:
		unreachable();
	}
	struct space *space = space_cache_find(space_id);
	if (space == NULL)
		return -1;
	return process_rw(&request, space, NULL);
}

int
box_return_tuple(box_function_ctx_t *ctx, box_tuple_t *tuple)
{
	return port_tuple_add(ctx->port, tuple);
}

/* schema_find_id()-like method using only public API */
uint32_t
box_space_id_by_name(const char *name, uint32_t len)
{
	if (len > BOX_NAME_MAX)
		return BOX_ID_NIL;
	uint32_t size = mp_sizeof_array(1) + mp_sizeof_str(len);
	char *begin = (char *) region_alloc(&fiber()->gc, size);
	if (begin == NULL) {
		diag_set(OutOfMemory, size, "region_alloc", "begin");
		return BOX_ID_NIL;
	}
	char *end = mp_encode_array(begin, 1);
	end = mp_encode_str(end, name, len);

	/* NOTE: error and missing key cases are indistinguishable */
	box_tuple_t *tuple;
	if (box_index_get(BOX_VSPACE_ID, 2, begin, end, &tuple) != 0)
		return BOX_ID_NIL;
	if (tuple == NULL)
		return BOX_ID_NIL;
	uint32_t result = BOX_ID_NIL;
	(void) tuple_field_u32(tuple, BOX_SPACE_FIELD_ID, &result);
	return result;
}

uint32_t
box_index_id_by_name(uint32_t space_id, const char *name, uint32_t len)
{
	if (len > BOX_NAME_MAX)
		return BOX_ID_NIL;
	uint32_t size = mp_sizeof_array(2) + mp_sizeof_uint(space_id) +
			mp_sizeof_str(len);
	char *begin = (char *) region_alloc(&fiber()->gc, size);
	if (begin == NULL) {
		diag_set(OutOfMemory, size, "region_alloc", "begin");
		return BOX_ID_NIL;
	}
	char *end = mp_encode_array(begin, 2);
	end = mp_encode_uint(end, space_id);
	end = mp_encode_str(end, name, len);

	/* NOTE: error and missing key cases are indistinguishable */
	box_tuple_t *tuple;
	if (box_index_get(BOX_VINDEX_ID, 2, begin, end, &tuple) != 0)
		return BOX_ID_NIL;
	if (tuple == NULL)
		return BOX_ID_NIL;
	uint32_t result = BOX_ID_NIL;
	(void) tuple_field_u32(tuple, BOX_INDEX_FIELD_ID, &result);
	return result;
}
/** \endcond public */

int
box_process1(struct request *request, box_tuple_t **result)
{
	/* Allow to write to temporary spaces in read-only mode. */
	struct space *space = space_cache_find(request->space_id);
	if (space == NULL)
		return -1;
	if (!space->def->opts.temporary && box_check_writable() != 0)
		return -1;
	return process_rw(request, space, result);
}

int
box_select(uint32_t space_id, uint32_t index_id,
	   int iterator, uint32_t offset, uint32_t limit,
	   const char *key, const char *key_end,
	   struct port *port)
{
	(void)key_end;

	rmean_collect(rmean_box, IPROTO_SELECT, 1);

	if (iterator < 0 || iterator >= iterator_type_MAX) {
		diag_set(ClientError, ER_ILLEGAL_PARAMS,
			 "Invalid iterator type");
		diag_log();
		return -1;
	}

	struct space *space = space_cache_find(space_id);
	if (space == NULL)
		return -1;
	if (access_check_space(space, PRIV_R) != 0)
		return -1;
	struct index *index = index_find(space, index_id);
	if (index == NULL)
		return -1;

	enum iterator_type type = (enum iterator_type) iterator;
	uint32_t part_count = key ? mp_decode_array(&key) : 0;
	if (key_validate(index->def, type, key, part_count))
		return -1;

	ERROR_INJECT(ERRINJ_TESTING, {
		diag_set(ClientError, ER_INJECTION, "ERRINJ_TESTING");
		return -1;
	});

	struct txn *txn;
	if (txn_begin_ro_stmt(space, &txn) != 0)
		return -1;

	struct iterator *it = index_create_iterator(index, type,
						    key, part_count);
	if (it == NULL) {
		txn_rollback_stmt();
		return -1;
	}

	int rc = 0;
	uint32_t found = 0;
	struct tuple *tuple;
	port_tuple_create(port);
	while (found < limit) {
		rc = iterator_next(it, &tuple);
		if (rc != 0 || tuple == NULL)
			break;
		if (offset > 0) {
			offset--;
			continue;
		}
		rc = port_tuple_add(port, tuple);
		if (rc != 0)
			break;
		found++;
	}
	iterator_delete(it);

	if (rc != 0) {
		port_destroy(port);
		txn_rollback_stmt();
		return -1;
	}
	txn_commit_ro_stmt(txn);
	return 0;
}

int
box_insert(uint32_t space_id, const char *tuple, const char *tuple_end,
	   box_tuple_t **result)
{
	mp_tuple_assert(tuple, tuple_end);
	struct request request;
	memset(&request, 0, sizeof(request));
	request.type = IPROTO_INSERT;
	request.space_id = space_id;
	request.tuple = tuple;
	request.tuple_end = tuple_end;
	return box_process1(&request, result);
}

int
box_replace(uint32_t space_id, const char *tuple, const char *tuple_end,
	    box_tuple_t **result)
{
	mp_tuple_assert(tuple, tuple_end);
	struct request request;
	memset(&request, 0, sizeof(request));
	request.type = IPROTO_REPLACE;
	request.space_id = space_id;
	request.tuple = tuple;
	request.tuple_end = tuple_end;
	return box_process1(&request, result);
}

int
box_delete(uint32_t space_id, uint32_t index_id, const char *key,
	   const char *key_end, box_tuple_t **result)
{
	mp_tuple_assert(key, key_end);
	struct request request;
	memset(&request, 0, sizeof(request));
	request.type = IPROTO_DELETE;
	request.space_id = space_id;
	request.index_id = index_id;
	request.key = key;
	request.key_end = key_end;
	return box_process1(&request, result);
}

int
box_update(uint32_t space_id, uint32_t index_id, const char *key,
	   const char *key_end, const char *ops, const char *ops_end,
	   int index_base, box_tuple_t **result)
{
	mp_tuple_assert(key, key_end);
	mp_tuple_assert(ops, ops_end);
	struct request request;
	memset(&request, 0, sizeof(request));
	request.type = IPROTO_UPDATE;
	request.space_id = space_id;
	request.index_id = index_id;
	request.key = key;
	request.key_end = key_end;
	request.index_base = index_base;
	/** Legacy: in case of update, ops are passed in in request tuple */
	request.tuple = ops;
	request.tuple_end = ops_end;
	return box_process1(&request, result);
}

int
box_upsert(uint32_t space_id, uint32_t index_id, const char *tuple,
	   const char *tuple_end, const char *ops, const char *ops_end,
	   int index_base, box_tuple_t **result)
{
	mp_tuple_assert(ops, ops_end);
	mp_tuple_assert(tuple, tuple_end);
	struct request request;
	memset(&request, 0, sizeof(request));
	request.type = IPROTO_UPSERT;
	request.space_id = space_id;
	request.index_id = index_id;
	request.ops = ops;
	request.ops_end = ops_end;
	request.tuple = tuple;
	request.tuple_end = tuple_end;
	request.index_base = index_base;
	return box_process1(&request, result);
}

/**
 * Trigger space truncation by bumping a counter
 * in _truncate space.
 */
static void
space_truncate(struct space *space)
{
	char tuple_buf[32];
	char *tuple_buf_end = tuple_buf;
	tuple_buf_end = mp_encode_array(tuple_buf_end, 2);
	tuple_buf_end = mp_encode_uint(tuple_buf_end, space_id(space));
	tuple_buf_end = mp_encode_uint(tuple_buf_end, 1);
	assert(tuple_buf_end < tuple_buf + sizeof(tuple_buf));

	char ops_buf[128];
	char *ops_buf_end = ops_buf;
	ops_buf_end = mp_encode_array(ops_buf_end, 1);
	ops_buf_end = mp_encode_array(ops_buf_end, 3);
	ops_buf_end = mp_encode_str(ops_buf_end, "+", 1);
	ops_buf_end = mp_encode_uint(ops_buf_end, 1);
	ops_buf_end = mp_encode_uint(ops_buf_end, 1);
	assert(ops_buf_end < ops_buf + sizeof(ops_buf));

	if (box_upsert(BOX_TRUNCATE_ID, 0, tuple_buf, tuple_buf_end,
		       ops_buf, ops_buf_end, 0, NULL) != 0)
		diag_raise();
}

int
box_truncate(uint32_t space_id)
{
	try {
		struct space *space = space_cache_find_xc(space_id);
		space_truncate(space);
		return 0;
	} catch (Exception *exc) {
		return -1;
	}
}

/** Update a record in _sequence_data space. */
static int
sequence_data_update(uint32_t seq_id, int64_t value)
{
	size_t tuple_buf_size = (mp_sizeof_array(2) +
				 2 * mp_sizeof_uint(UINT64_MAX));
	char *tuple_buf = (char *) region_alloc(&fiber()->gc, tuple_buf_size);
	if (tuple_buf == NULL) {
		diag_set(OutOfMemory, tuple_buf_size, "region", "tuple");
		return -1;
	}
	char *tuple_buf_end = tuple_buf;
	tuple_buf_end = mp_encode_array(tuple_buf_end, 2);
	tuple_buf_end = mp_encode_uint(tuple_buf_end, seq_id);
	tuple_buf_end = (value < 0 ?
			 mp_encode_int(tuple_buf_end, value) :
			 mp_encode_uint(tuple_buf_end, value));
	assert(tuple_buf_end < tuple_buf + tuple_buf_size);

	struct credentials *orig_credentials = effective_user();
	fiber_set_user(fiber(), &admin_credentials);

	int rc = box_replace(BOX_SEQUENCE_DATA_ID,
			     tuple_buf, tuple_buf_end, NULL);

	fiber_set_user(fiber(), orig_credentials);
	return rc;
}

/** Delete a record from _sequence_data space. */
static int
sequence_data_delete(uint32_t seq_id)
{
	size_t key_buf_size = mp_sizeof_array(1) + mp_sizeof_uint(UINT64_MAX);
	char *key_buf = (char *) region_alloc(&fiber()->gc, key_buf_size);
	if (key_buf == NULL) {
		diag_set(OutOfMemory, key_buf_size, "region", "key");
		return -1;
	}
	char *key_buf_end = key_buf;
	key_buf_end = mp_encode_array(key_buf_end, 1);
	key_buf_end = mp_encode_uint(key_buf_end, seq_id);
	assert(key_buf_end < key_buf + key_buf_size);

	struct credentials *orig_credentials = effective_user();
	fiber_set_user(fiber(), &admin_credentials);

	int rc = box_delete(BOX_SEQUENCE_DATA_ID, 0,
			    key_buf, key_buf_end, NULL);

	fiber_set_user(fiber(), orig_credentials);
	return rc;
}

int
box_sequence_next(uint32_t seq_id, int64_t *result)
{
	struct sequence *seq = sequence_cache_find(seq_id);
	if (seq == NULL)
		return -1;
	if (access_check_sequence(seq) != 0)
		return -1;
	int64_t value;
	if (sequence_next(seq, &value) != 0)
		return -1;
	if (sequence_data_update(seq_id, value) != 0)
		return -1;
	*result = value;
	return 0;
}
int
box_sequence_set(uint32_t seq_id, int64_t value)
{
	struct sequence *seq = sequence_cache_find(seq_id);
	if (seq == NULL)
		return -1;
	if (access_check_sequence(seq) != 0)
		return -1;
	if (sequence_set(seq, value) != 0)
		return -1;
	return sequence_data_update(seq_id, value);
}

int
box_sequence_reset(uint32_t seq_id)
{
	struct sequence *seq = sequence_cache_find(seq_id);
	if (seq == NULL)
		return -1;
	if (access_check_sequence(seq) != 0)
		return -1;
	sequence_reset(seq);
	return sequence_data_delete(seq_id);
}

static inline void
box_register_replica(uint32_t id, const struct tt_uuid *uuid)
{
	if (boxk(IPROTO_INSERT, BOX_CLUSTER_ID, "[%u%s]",
		 (unsigned) id, tt_uuid_str(uuid)) != 0)
		diag_raise();
	assert(replica_by_uuid(uuid) != NULL);
}

/**
 * @brief Called when recovery/replication wants to add a new
 * replica to the replica set.
 * replica_set_id() is called as a commit trigger on _cluster
 * space and actually adds the replica to the replica set.
 * @param instance_uuid
 */
static void
box_on_join(const tt_uuid *instance_uuid)
{
	box_check_writable_xc();
	struct replica *replica = replica_by_uuid(instance_uuid);
	if (replica != NULL)
		return; /* nothing to do - already registered */

	/** Find the largest existing replica id. */
	struct space *space = space_cache_find_xc(BOX_CLUSTER_ID);
	struct index *index = index_find_system_xc(space, 0);
	struct iterator *it = index_create_iterator_xc(index, ITER_ALL,
						       NULL, 0);
	IteratorGuard iter_guard(it);
	struct tuple *tuple;
	/** Assign a new replica id. */
	uint32_t replica_id = 1;
	while ((tuple = iterator_next_xc(it)) != NULL) {
		if (tuple_field_u32_xc(tuple,
				       BOX_CLUSTER_FIELD_ID) != replica_id)
			break;
		replica_id++;
	}
	box_register_replica(replica_id, instance_uuid);
}

void
box_process_auth(struct auth_request *request)
{
	rmean_collect(rmean_box, IPROTO_AUTH, 1);

	/* Check that bootstrap has been finished */
	if (!is_box_configured)
		tnt_raise(ClientError, ER_LOADING);

	const char *user = request->user_name;
	uint32_t len = mp_decode_strl(&user);
	authenticate(user, len, request->scramble);
}

void
box_process_join(struct ev_io *io, struct xrow_header *header)
{
	/*
	 * Tarantool 1.7 JOIN protocol diagram (gh-1113)
	 * =============================================
	 *
	 * Replica => Master
	 *
	 * => JOIN { INSTANCE_UUID: replica_uuid }
	 * <= OK { VCLOCK: start_vclock }
	 *    Replica has enough permissions and master is ready for JOIN.
	 *     - start_vclock - vclock of the latest master's checkpoint.
	 *
	 * <= INSERT
	 *    ...
	 *    Initial data: a stream of engine-specifc rows, e.g. snapshot
	 *    rows for memtx or dirty cursor data for Vinyl. Engine can
	 *    use REPLICA_ID, LSN and other fields for internal purposes.
	 *    ...
	 * <= INSERT
	 * <= OK { VCLOCK: stop_vclock } - end of initial JOIN stage.
	 *     - `stop_vclock` - master's vclock when it's done
	 *     done sending rows from the snapshot (i.e. vclock
	 *     for the end of final join).
	 *
	 * <= INSERT/REPLACE/UPDATE/UPSERT/DELETE { REPLICA_ID, LSN }
	 *    ...
	 *    Final data: a stream of WAL rows from `start_vclock` to
	 *    `stop_vclock`, inclusive. REPLICA_ID and LSN fields are
	 *    original values from WAL and master-master replication.
	 *    ...
	 * <= INSERT/REPLACE/UPDATE/UPSERT/DELETE { REPLICA_ID, LSN }
	 * <= OK { VCLOCK: current_vclock } - end of final JOIN stage.
	 *      - `current_vclock` - master's vclock after final stage.
	 *
	 * All packets must have the same SYNC value as initial JOIN request.
	 * Master can send ERROR at any time. Replica doesn't confirm rows
	 * by OKs. Either initial or final stream includes:
	 *  - Cluster UUID in _schema space
	 *  - Registration of master in _cluster space
	 *  - Registration of the new replica in _cluster space
	 */

	assert(header->type == IPROTO_JOIN);

	/* Decode JOIN request */
	struct tt_uuid instance_uuid = uuid_nil;
	xrow_decode_join(header, &instance_uuid);

	/* Check that bootstrap has been finished */
	if (!is_box_configured)
		tnt_raise(ClientError, ER_LOADING);

	/* Forbid connection to itself */
	if (tt_uuid_is_equal(&instance_uuid, &INSTANCE_UUID))
		tnt_raise(ClientError, ER_CONNECTION_TO_SELF);

	/* Check permissions */
	access_check_universe_xc(PRIV_R);
	access_check_space_xc(space_cache_find_xc(BOX_CLUSTER_ID), PRIV_W);

	/* Check that we actually can register a new replica */
	box_check_writable_xc();

	/* Forbid replication with disabled WAL */
	if (wal_mode() == WAL_NONE) {
		tnt_raise(ClientError, ER_UNSUPPORTED, "Replication",
			  "wal_mode = 'none'");
	}

	/* Remember start vclock. */
	struct vclock start_vclock;
	/*
	 * The only case when the directory index is empty is
	 * when someone has deleted a snapshot and tries to join
	 * as a replica. Our best effort is to not crash in such
	 * case: raise ER_MISSING_SNAPSHOT.
	 */
	if (checkpoint_last(&start_vclock) < 0)
		tnt_raise(ClientError, ER_MISSING_SNAPSHOT);

	/* Register the replica with the garbage collector. */
	struct gc_consumer *gc = gc_consumer_register(
		tt_sprintf("replica %s", tt_uuid_str(&instance_uuid)),
		vclock_sum(&start_vclock));
	if (gc == NULL)
		diag_raise();
	auto gc_guard = make_scoped_guard([=]{
		gc_consumer_unregister(gc);
	});

	/* Respond to JOIN request with start_vclock. */
	struct xrow_header row;
	xrow_encode_vclock_xc(&row, &start_vclock);
	row.sync = header->sync;
	coio_write_xrow(io, &row);

	/*
	 * Initial stream: feed replica with dirty data from engines.
	 */
	relay_initial_join(io->fd, header->sync, &start_vclock);
	say_info("initial data sent.");

	/**
	 * Call the server-side hook which stores the replica uuid
	 * in _cluster space after sending the last row but before
	 * sending OK - if the hook fails, the error reaches the
	 * client.
	 */
	box_on_join(&instance_uuid);

	struct replica *replica = replica_by_uuid(&instance_uuid);
	assert(replica != NULL);
	replica->gc = gc;
	gc_guard.is_active = false;

	/* Remember master's vclock after the last request */
	struct vclock stop_vclock;
	wal_checkpoint(&stop_vclock, false);

	/* Send end of initial stage data marker */
	xrow_encode_vclock_xc(&row, &stop_vclock);
	row.sync = header->sync;
	coio_write_xrow(io, &row);

	/*
	 * Final stage: feed replica with WALs in range
	 * (start_vclock, stop_vclock).
	 */
	relay_final_join(io->fd, header->sync, &start_vclock, &stop_vclock);
	say_info("final data sent.");

	/* Send end of WAL stream marker */
	struct vclock current_vclock;
	wal_checkpoint(&current_vclock, false);
	xrow_encode_vclock_xc(&row, &current_vclock);
	row.sync = header->sync;
	coio_write_xrow(io, &row);
}

void
box_process_subscribe(struct ev_io *io, struct xrow_header *header)
{
	assert(header->type == IPROTO_SUBSCRIBE);

	/* Check that bootstrap has been finished */
	if (!is_box_configured)
		tnt_raise(ClientError, ER_LOADING);

	struct tt_uuid replicaset_uuid = uuid_nil, replica_uuid = uuid_nil;
	struct vclock replica_clock;
	uint32_t replica_version_id;
	vclock_create(&replica_clock);
	xrow_decode_subscribe_xc(header, &replicaset_uuid, &replica_uuid,
				 &replica_clock, &replica_version_id);

	/* Forbid connection to itself */
	if (tt_uuid_is_equal(&replica_uuid, &INSTANCE_UUID))
		tnt_raise(ClientError, ER_CONNECTION_TO_SELF);

	/* Check permissions */
	access_check_universe_xc(PRIV_R);

	/**
	 * Check that the given UUID matches the UUID of the
	 * replica set this replica belongs to. Used to handshake
	 * replica connect, and refuse a connection from a replica
	 * which belongs to a different replica set.
	 */
	if (!tt_uuid_is_equal(&replicaset_uuid, &REPLICASET_UUID)) {
		tnt_raise(ClientError, ER_REPLICASET_UUID_MISMATCH,
			  tt_uuid_str(&REPLICASET_UUID),
			  tt_uuid_str(&replicaset_uuid));
	}

	/* Check replica uuid */
	struct replica *replica = replica_by_uuid(&replica_uuid);
	if (replica == NULL || replica->id == REPLICA_ID_NIL) {
		tnt_raise(ClientError, ER_UNKNOWN_REPLICA,
			  tt_uuid_str(&replica_uuid),
			  tt_uuid_str(&REPLICASET_UUID));
	}

	/* Forbid replication with disabled WAL */
	if (wal_mode() == WAL_NONE) {
		tnt_raise(ClientError, ER_UNSUPPORTED, "Replication",
			  "wal_mode = 'none'");
	}

	/*
	 * Send a response to SUBSCRIBE request, tell
	 * the replica how many rows we have in stock for it,
	 * and identify ourselves with our own replica id.
	 */
	struct xrow_header row;
	struct vclock current_vclock;
	wal_checkpoint(&current_vclock, true);
	xrow_encode_vclock_xc(&row, &current_vclock);
	/*
	 * Identify the message with the replica id of this
	 * instance, this is the only way for a replica to find
	 * out the id of the instance it has connected to.
	 */
	struct replica *self = replica_by_uuid(&INSTANCE_UUID);
	assert(self != NULL); /* the local registration is read-only */
	row.replica_id = self->id;
	row.sync = header->sync;
	coio_write_xrow(io, &row);

	/*
	 * Process SUBSCRIBE request via replication relay
	 * Send current recovery vector clock as a marker
	 * of the "current" state of the master. When
	 * replica fetches rows up to this position,
	 * it enters read-write mode.
	 *
	 * @todo: this is not implemented, this is imperfect, and
	 * this is buggy in case there is rollback followed by
	 * a stall in updates (in this case replica may hang
	 * indefinitely).
	 */
	relay_subscribe(io->fd, header->sync, replica, &replica_clock,
			replica_version_id);
}

/** Insert a new cluster into _schema */
static void
box_set_replicaset_uuid(const struct tt_uuid *replicaset_uuid)
{
	tt_uuid uu;
	/* Use UUID from the config or generate a new one */
	if (!tt_uuid_is_nil(replicaset_uuid))
		uu = *replicaset_uuid;
	else
		tt_uuid_create(&uu);
	/* Save replica set UUID in _schema */
	if (boxk(IPROTO_REPLACE, BOX_SCHEMA_ID, "[%s%s]", "cluster",
		 tt_uuid_str(&uu)))
		diag_raise();
}

void
box_free(void)
{
	/*
	 * See gh-584 "box_free() is called even if box is not
	 * initialized
	 */
	if (is_box_configured) {
#if 0
		session_free();
		replication_free();
		sql_free();
		user_cache_free();
		schema_free();
		module_free();
		tuple_free();
		port_free();
#endif
		sequence_free();
		gc_free();
		engine_shutdown();
		wal_thread_stop();
		identifier_destroy();
	}
}

static void
engine_init()
{
	/*
	 * Sic: order is important here, since
	 * memtx must be the first to participate
	 * in checkpoints (in enigne_foreach order),
	 * so it must be registered first.
	 */
	struct memtx_engine *memtx;
	memtx = memtx_engine_new_xc(cfg_gets("memtx_dir"),
				    cfg_geti("force_recovery"),
				    cfg_getd("memtx_memory"),
				    cfg_geti("memtx_min_tuple_size"),
				    cfg_getd("slab_alloc_factor"));
	engine_register((struct engine *)memtx);
	box_set_memtx_max_tuple_size();

	struct sysview_engine *sysview = sysview_engine_new_xc();
	engine_register((struct engine *)sysview);

	struct vinyl_engine *vinyl;
	vinyl = vinyl_engine_new_xc(cfg_gets("vinyl_dir"),
				    cfg_geti64("vinyl_memory"),
				    cfg_geti64("vinyl_cache"),
				    cfg_geti("vinyl_read_threads"),
				    cfg_geti("vinyl_write_threads"),
				    cfg_geti("force_recovery"));
	engine_register((struct engine *)vinyl);
	box_set_vinyl_max_tuple_size();
	box_set_vinyl_timeout();
}

/**
 * Initialize the first replica of a new replica set.
 */
static void
bootstrap_master(const struct tt_uuid *replicaset_uuid)
{
	engine_bootstrap_xc();

	uint32_t replica_id = 1;

	/* Unregister a local replica if it was registered by bootstrap.bin */
	if (boxk(IPROTO_DELETE, BOX_CLUSTER_ID, "[%u]", 1) != 0)
		diag_raise();

	/* Register the first replica in the replica set */
	box_register_replica(replica_id, &INSTANCE_UUID);
	assert(replica_by_uuid(&INSTANCE_UUID)->id == 1);

	/* Register other cluster members */
	replicaset_foreach(replica) {
		if (tt_uuid_is_equal(&replica->uuid, &INSTANCE_UUID))
			continue;
		assert(replica->applier != NULL);
		box_register_replica(++replica_id, &replica->uuid);
		assert(replica->id == replica_id);
	}

	/* Set UUID of a new replica set */
	box_set_replicaset_uuid(replicaset_uuid);
}

/**
 * Bootstrap from the remote master
 * \pre  master->applier->state == APPLIER_CONNECTED
 * \post master->applier->state == APPLIER_READY
 *
 * @param[out] start_vclock  the vector time of the master
 *                           at the moment of replica bootstrap
 */
static void
bootstrap_from_master(struct replica *master)
{
	struct applier *applier = master->applier;
	assert(applier != NULL);
	applier_resume_to_state(applier, APPLIER_READY, TIMEOUT_INFINITY);
	assert(applier->state == APPLIER_READY);

	say_info("bootstrapping replica from %s",
		 sio_strfaddr(&applier->addr, applier->addr_len));

	/*
	 * Send JOIN request to master
	 * See box_process_join().
	 */

	assert(!tt_uuid_is_nil(&INSTANCE_UUID));
	applier_resume_to_state(applier, APPLIER_INITIAL_JOIN, TIMEOUT_INFINITY);

	/*
	 * Process initial data (snapshot or dirty disk data).
	 */
	engine_begin_initial_recovery_xc(NULL);
	applier_resume_to_state(applier, APPLIER_FINAL_JOIN, TIMEOUT_INFINITY);

	/*
	 * Process final data (WALs).
	 */
	engine_begin_final_recovery_xc();
	struct recovery_journal journal;
	recovery_journal_create(&journal, &replicaset.vclock);
	journal_set(&journal.base);

	applier_resume_to_state(applier, APPLIER_JOINED, TIMEOUT_INFINITY);

	/* Clear the pointer to journal before it goes out of scope */
	journal_set(NULL);

	/* Finalize the new replica */
	engine_end_recovery_xc();

	/* Switch applier to initial state */
	applier_resume_to_state(applier, APPLIER_READY, TIMEOUT_INFINITY);
	assert(applier->state == APPLIER_READY);
}

/**
 * Bootstrap a new instance either as the first master in a
 * replica set or as a replica of an existing master.
 *
 * @param[out] is_bootstrap_leader  set if this instance is
 *                                  the leader of a new cluster
 */
static void
bootstrap(const struct tt_uuid *replicaset_uuid, bool *is_bootstrap_leader)
{
	/* Use the first replica by URI as a bootstrap leader */
	struct replica *master = replicaset_first();
	assert(master == NULL || master->applier != NULL);

	if (master != NULL && !tt_uuid_is_equal(&master->uuid, &INSTANCE_UUID)) {
		bootstrap_from_master(master);
		/* Check replica set UUID */
		if (!tt_uuid_is_nil(replicaset_uuid) &&
		    !tt_uuid_is_equal(replicaset_uuid, &REPLICASET_UUID)) {
			tnt_raise(ClientError, ER_REPLICASET_UUID_MISMATCH,
				  tt_uuid_str(replicaset_uuid),
				  tt_uuid_str(&REPLICASET_UUID));
		}
	} else {
		bootstrap_master(replicaset_uuid);
		*is_bootstrap_leader = true;
	}
	if (engine_begin_checkpoint() ||
	    engine_commit_checkpoint(&replicaset.vclock))
		panic("failed to create a checkpoint");
}

static void
tx_prio_cb(struct ev_loop *loop, ev_watcher *watcher, int events)
{
	(void) loop;
	(void) events;
	struct cbus_endpoint *endpoint = (struct cbus_endpoint *)watcher->data;
	cbus_process(endpoint);
}

void
box_init(void)
{
	user_cache_init();
	/*
	 * The order is important: to initialize sessions,
	 * we need to access the admin user, which is used
	 * as a default session user when running triggers.
	 */
	session_init();

	if (tuple_init(lua_hash) != 0)
		diag_raise();

	sequence_init();
}

bool
box_is_configured(void)
{
	return is_box_configured;
}

static inline void
box_cfg_xc(void)
{
	/* Join the cord interconnect as "tx" endpoint. */
	fiber_pool_create(&tx_fiber_pool, "tx", FIBER_POOL_SIZE,
			  FIBER_POOL_IDLE_TIMEOUT);
	/* Add an extra endpoint for WAL wake up/rollback messages. */
	cbus_endpoint_create(&tx_prio_endpoint, "tx_prio", tx_prio_cb, &tx_prio_endpoint);

	rmean_box = rmean_new(iproto_type_strs, IPROTO_TYPE_STAT_MAX);
	rmean_error = rmean_new(rmean_error_strings, RMEAN_ERROR_LAST);

	gc_init();
	engine_init();
	if (module_init() != 0)
		diag_raise();
	identifier_init();
	schema_init();
	replication_init();
	port_init();
	iproto_init();
	wal_thread_start();

	title("loading");

	struct tt_uuid instance_uuid, replicaset_uuid;
	box_check_instance_uuid(&instance_uuid);
	box_check_replicaset_uuid(&replicaset_uuid);

	box_set_checkpoint_count();
	box_set_too_long_threshold();
	box_set_replication_timeout();
	box_set_replication_connect_quorum();
	replication_sync_lag = box_check_replication_sync_lag();
	xstream_create(&join_stream, apply_initial_join_row);
	xstream_create(&subscribe_stream, apply_row);

	struct vclock last_checkpoint_vclock;
	int64_t last_checkpoint_lsn = checkpoint_last(&last_checkpoint_vclock);

	/*
	 * Lock the write ahead log directory to avoid multiple
	 * instances running in the same dir.
	 */
	if (path_lock(cfg_gets("wal_dir"), &wal_dir_lock) < 0)
		diag_raise();
	if (wal_dir_lock < 0) {
		/**
		 * The directory is busy and hot standby mode is off:
		 * refuse to start. In hot standby mode, a busy
		 * WAL dir must contain at least one xlog.
		 */
		if (!cfg_geti("hot_standby") || last_checkpoint_lsn < 0)
			tnt_raise(ClientError, ER_ALREADY_RUNNING, cfg_gets("wal_dir"));
	} else {
		/*
		 * Try to bind the port before recovery, to fail
		 * early if the port is busy. In hot standby mode,
		 * the port is most likely busy.
		 */
		box_bind();
	}
	bool is_bootstrap_leader = false;
	if (last_checkpoint_lsn >= 0) {
		struct wal_stream wal_stream;
		wal_stream_create(&wal_stream, cfg_geti64("rows_per_wal"));

		struct recovery *recovery;
		recovery = recovery_new(cfg_gets("wal_dir"),
					cfg_geti("force_recovery"),
					&last_checkpoint_vclock);
		auto guard = make_scoped_guard([=]{ recovery_delete(recovery); });

		/*
		 * recovery->vclock is needed by Vinyl to filter
		 * WAL rows that were dumped before restart.
		 *
		 * XXX: Passing an internal member of the recovery
		 * object to an engine is an ugly hack. Instead we
		 * should introduce Engine::applyWALRow method and
		 * explicitly pass the statement LSN to it.
		 */
		engine_begin_initial_recovery_xc(&recovery->vclock);

		struct memtx_engine *memtx;
		memtx = (struct memtx_engine *)engine_by_name("memtx");
		assert(memtx != NULL);

		struct recovery_journal journal;
		recovery_journal_create(&journal, &recovery->vclock);
		journal_set(&journal.base);

		/**
		 * We explicitly request memtx to recover its
		 * snapshot as a separate phase since it contains
		 * data for system spaces, and triggers on
		 * recovery of system spaces issue DDL events in
		 * other engines.
		 */
		memtx_engine_recover_snapshot_xc(memtx,
				&last_checkpoint_vclock);

		engine_begin_final_recovery_xc();
		recovery_follow_local(recovery, &wal_stream.base, "hot_standby",
				      cfg_getd("wal_dir_rescan_delay"));
		title("hot_standby");

		assert(!tt_uuid_is_nil(&INSTANCE_UUID));
		/*
		 * Leave hot standby mode, if any, only
		 * after acquiring the lock.
		 */
		if (wal_dir_lock < 0) {
			say_info("Entering hot standby mode");
			while (true) {
				if (path_lock(cfg_gets("wal_dir"),
					      &wal_dir_lock))
					diag_raise();
				if (wal_dir_lock >= 0)
					break;
				fiber_sleep(0.1);
			}
			box_bind();
		}
		recovery_finalize(recovery, &wal_stream.base);
		engine_end_recovery_xc();

		/* Check replica set and instance UUID. */
		if (!tt_uuid_is_nil(&instance_uuid) &&
		    !tt_uuid_is_equal(&instance_uuid, &INSTANCE_UUID)) {
			tnt_raise(ClientError, ER_INSTANCE_UUID_MISMATCH,
				  tt_uuid_str(&instance_uuid),
				  tt_uuid_str(&INSTANCE_UUID));
		}
		if (!tt_uuid_is_nil(&replicaset_uuid) &&
		    !tt_uuid_is_equal(&replicaset_uuid, &REPLICASET_UUID)) {
			tnt_raise(ClientError, ER_REPLICASET_UUID_MISMATCH,
				  tt_uuid_str(&replicaset_uuid),
				  tt_uuid_str(&REPLICASET_UUID));
		}

		/* Clear the pointer to journal before it goes out of scope */
		journal_set(NULL);
		/*
		 * Initialize the replica set vclock from recovery.
		 * The local WAL may contain rows from remote masters,
		 * so we must reflect this in replicaset vclock to
		 * not attempt to apply these rows twice.
		 */
		vclock_copy(&replicaset.vclock, &recovery->vclock);

		/** Begin listening only when the local recovery is complete. */
		box_listen();

		title("orphan");

		/* Wait for the cluster to start up */
		box_sync_replication(replication_connect_quorum_timeout(), false);
	} else {
		if (!tt_uuid_is_nil(&instance_uuid))
			INSTANCE_UUID = instance_uuid;
		else
			tt_uuid_create(&INSTANCE_UUID);
		/*
		 * Begin listening on the socket to enable
		 * master-master replication leader election.
		 */
		box_listen();

		title("orphan");

		/*
		 * Wait for the cluster to start up.
		 *
		 * Note, when bootstrapping a new instance, we have to
		 * connect to all masters to make sure all replicas
		 * receive the same replica set UUID when a new cluster
		 * is deployed.
		 */
		box_sync_replication(TIMEOUT_INFINITY, true);
		/* Bootstrap a new master */
		bootstrap(&replicaset_uuid, &is_bootstrap_leader);
	}
	fiber_gc();

	/* Check for correct registration of the instance in _cluster */
	{
		struct replica *self = replica_by_uuid(&INSTANCE_UUID);
		if (self == NULL || self->id == REPLICA_ID_NIL) {
			tnt_raise(ClientError, ER_UNKNOWN_REPLICA,
				  tt_uuid_str(&INSTANCE_UUID),
				  tt_uuid_str(&REPLICASET_UUID));
		}
	}

	/* Start WAL writer */
	int64_t wal_max_rows = box_check_wal_max_rows(cfg_geti64("rows_per_wal"));
	int64_t wal_max_size = box_check_wal_max_size(cfg_geti64("wal_max_size"));
	enum wal_mode wal_mode = box_check_wal_mode(cfg_gets("wal_mode"));
	wal_init(wal_mode, cfg_gets("wal_dir"), &INSTANCE_UUID,
		 &replicaset.vclock, wal_max_rows, wal_max_size);

	rmean_cleanup(rmean_box);

	/*
	 * If this instance is a leader of a newly bootstrapped
	 * cluster, it is uptodate by definition so leave the
	 * 'orphan' mode right away to let it initialize cluster
	 * schema.
	 */
	if (is_bootstrap_leader)
		box_clear_orphan();

	/* Follow replica */
	replicaset_follow();

<<<<<<< HEAD
	sql_init();

	title("running");
=======
>>>>>>> dfd3071f
	say_info("ready to accept requests");

	fiber_gc();
	is_box_configured = true;

	if (!is_bootstrap_leader)
		replicaset_sync();
}

void
box_cfg(void)
{
	try {
		box_cfg_xc();
	} catch (Exception *e) {
		e->log();
		panic("can't initialize storage: %s", e->get_errmsg());
	}
}

/**
 * box.coredump() forks to save a core. The entire
 * server forks in box.cfg{} if background=true.
 */
void
box_atfork()
{
	wal_atfork();
}

int
box_checkpoint()
{
	/* Signal arrived before box.cfg{} */
	if (! is_box_configured)
		return 0;
	int rc = 0;
	if (box_checkpoint_is_in_progress) {
		diag_set(ClientError, ER_CHECKPOINT_IN_PROGRESS);
		return -1;
	}
	box_checkpoint_is_in_progress = true;
	/* create checkpoint files */
	latch_lock(&schema_lock);
	if ((rc = engine_begin_checkpoint()))
		goto end;

	struct vclock vclock;
	if ((rc = wal_checkpoint(&vclock, true))) {
		tnt_error(ClientError, ER_CHECKPOINT_ROLLBACK);
		goto end;
	}
	rc = engine_commit_checkpoint(&vclock);
end:
	if (rc)
		engine_abort_checkpoint();
	else
		gc_run();
	latch_unlock(&schema_lock);
	box_checkpoint_is_in_progress = false;
	return rc;
}

int
box_backup_start(box_backup_cb cb, void *cb_arg)
{
	if (backup_gc != NULL) {
		diag_set(ClientError, ER_BACKUP_IN_PROGRESS);
		return -1;
	}
	struct vclock vclock;
	if (checkpoint_last(&vclock) < 0) {
		diag_set(ClientError, ER_MISSING_SNAPSHOT);
		return -1;
	}
	backup_gc = gc_consumer_register("backup", vclock_sum(&vclock));
	if (backup_gc == NULL)
		return -1;
	int rc = engine_backup(&vclock, cb, cb_arg);
	if (rc != 0) {
		gc_consumer_unregister(backup_gc);
		backup_gc = NULL;
	}
	return rc;
}

void
box_backup_stop(void)
{
	if (backup_gc != NULL) {
		gc_consumer_unregister(backup_gc);
		backup_gc = NULL;
	}
}

const char *
box_status(void)
{
    return status;
}<|MERGE_RESOLUTION|>--- conflicted
+++ resolved
@@ -1833,12 +1833,8 @@
 	/* Follow replica */
 	replicaset_follow();
 
-<<<<<<< HEAD
 	sql_init();
 
-	title("running");
-=======
->>>>>>> dfd3071f
 	say_info("ready to accept requests");
 
 	fiber_gc();
