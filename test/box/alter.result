--- conflicted
+++ resolved
@@ -821,7 +821,6 @@
 ---
 ...
 --
-<<<<<<< HEAD
 -- Try insert incorrect sql in index and space opts.
 --
 box.space._space:replace{600, 1, 'test', 'memtx', 0, { sql = 100 }, {}}
@@ -829,762 +828,6 @@
 - error: 'Wrong space options (field 5): ''sql'' must be string'
 ...
 --
--- gh-2652: validate space format.
---
-s = box.schema.space.create('test', { format = "format" })
----
-- error: Illegal parameters, options parameter 'format' should be of type table
-...
-format = { { name = 100 } }
----
-...
-s = box.schema.space.create('test', { format = format })
----
-- error: 'Illegal parameters, format[1]: name (string) is expected'
-...
-long = string.rep('a', box.schema.NAME_MAX + 1)
----
-...
-format = { { name = long } }
----
-...
-s = box.schema.space.create('test', { format = format })
----
-- error: 'Failed to create space ''test'': field 1 name is too long'
-...
-format = { { name = 'id', type = '100' } }
----
-...
-s = box.schema.space.create('test', { format = format })
----
-- error: 'Failed to create space ''test'': field 1 has unknown field type'
-...
-format = { utils.setmap({}) }
----
-...
-s = box.schema.space.create('test', { format = format })
----
-- error: 'Illegal parameters, format[1]: name (string) is expected'
-...
--- Ensure the format is updated after index drop.
-format = { { name = 'id', type = 'unsigned' } }
----
-...
-s = box.schema.space.create('test', { format = format })
----
-...
-pk = s:create_index('pk')
----
-...
-sk = s:create_index('sk', { parts = { 2, 'string' } })
----
-...
-s:replace{1, 1}
----
-- error: 'Tuple field 2 type does not match one required by operation: expected string'
-...
-sk:drop()
----
-...
-s:replace{1, 1}
----
-- [1, 1]
-...
-s:drop()
----
-...
--- Check index parts conflicting with space format.
-format = { { name='field1', type='unsigned' }, { name='field2', type='string' }, { name='field3', type='scalar' } }
----
-...
-s = box.schema.space.create('test', { format = format })
----
-...
-pk = s:create_index('pk')
----
-...
-sk1 = s:create_index('sk1', { parts = { 2, 'unsigned' } })
----
-- error: Field 'field2' has type 'string' in space format, but type 'unsigned' in
-    index definition
-...
--- Check space format conflicting with index parts.
-sk3 = s:create_index('sk3', { parts = { 2, 'string' } })
----
-...
-format[2].type = 'unsigned'
----
-...
-s:format(format)
----
-- error: Field 'field2' has type 'unsigned' in space format, but type 'string' in
-    index definition
-...
-s:format()
----
-- [{'name': 'field1', 'type': 'unsigned'}, {'name': 'field2', 'type': 'string'}, {
-    'name': 'field3', 'type': 'scalar'}]
-...
-s.index.sk3.parts
----
-- - type: string
-    is_nullable: false
-    fieldno: 2
-...
--- Space format can be updated, if conflicted index is deleted.
-sk3:drop()
----
-...
-s:format(format)
----
-...
-s:format()
----
-- [{'name': 'field1', 'type': 'unsigned'}, {'name': 'field2', 'type': 'unsigned'},
-  {'name': 'field3', 'type': 'scalar'}]
-...
--- Check deprecated field types.
-format[2].type = 'num'
----
-...
-format[3].type = 'str'
----
-...
-format[4] = { name = 'field4', type = '*' }
----
-...
-format
----
-- - name: field1
-    type: unsigned
-  - name: field2
-    type: num
-  - name: field3
-    type: str
-  - name: field4
-    type: '*'
-...
-s:format(format)
----
-...
-s:format()
----
-- [{'name': 'field1', 'type': 'unsigned'}, {'name': 'field2', 'type': 'num'}, {'name': 'field3',
-    'type': 'str'}, {'name': 'field4', 'type': '*'}]
-...
-s:replace{1, 2, '3', {4, 4, 4}}
----
-- [1, 2, '3', [4, 4, 4]]
-...
--- Check not indexed fields checking.
-s:truncate()
----
-...
-format[2] = {name='field2', type='string'}
----
-...
-format[3] = {name='field3', type='array'}
----
-...
-format[4] = {name='field4', type='number'}
----
-...
-format[5] = {name='field5', type='integer'}
----
-...
-format[6] = {name='field6', type='scalar'}
----
-...
-format[7] = {name='field7', type='map'}
----
-...
-format[8] = {name='field8', type='any'}
----
-...
-format[9] = {name='field9'}
----
-...
-s:format(format)
----
-...
--- Check incorrect field types.
-format[9] = {name='err', type='any'}
----
-...
-s:format(format)
----
-...
-s:replace{1, '2', {3, 3}, 4.4, -5, true, {value=7}, 8, 9}
----
-- [1, '2', [3, 3], 4.4, -5, true, {'value': 7}, 8, 9]
-...
-s:replace{1, 2, {3, 3}, 4.4, -5, true, {value=7}, 8, 9}
----
-- error: 'Tuple field 2 type does not match one required by operation: expected string'
-...
-s:replace{1, '2', 3, 4.4, -5, true, {value=7}, 8, 9}
----
-- error: 'Tuple field 3 type does not match one required by operation: expected array'
-...
-s:replace{1, '2', {3, 3}, '4', -5, true, {value=7}, 8, 9}
----
-- error: 'Tuple field 4 type does not match one required by operation: expected number'
-...
-s:replace{1, '2', {3, 3}, 4.4, -5.5, true, {value=7}, 8, 9}
----
-- error: 'Tuple field 5 type does not match one required by operation: expected integer'
-...
-s:replace{1, '2', {3, 3}, 4.4, -5, {6, 6}, {value=7}, 8, 9}
----
-- error: 'Tuple field 6 type does not match one required by operation: expected scalar'
-...
-s:replace{1, '2', {3, 3}, 4.4, -5, true, {7}, 8, 9}
----
-- error: 'Tuple field 7 type does not match one required by operation: expected map'
-...
-s:replace{1, '2', {3, 3}, 4.4, -5, true, {value=7}}
----
-- error: Tuple field count 7 is less than required by space format or defined indexes
-    (expected at least 9)
-...
-s:replace{1, '2', {3, 3}, 4.4, -5, true, {value=7}, 8}
----
-- error: Tuple field count 8 is less than required by space format or defined indexes
-    (expected at least 9)
-...
-s:truncate()
----
-...
---
--- gh-1014: field names.
---
-format = {}
----
-...
-format[1] = {name = 'field1', type = 'unsigned'}
----
-...
-format[2] = {name = 'field2'}
----
-...
-format[3] = {name = 'field1'}
----
-...
-s:format(format)
----
-- error: Space field 'field1' is duplicate
-...
-s:drop()
----
-...
--- https://github.com/tarantool/tarantool/issues/2815
--- Extend space format definition syntax
-format = {{name='key',type='unsigned'}, {name='value',type='string'}}
----
-...
-s = box.schema.space.create('test', { format = format })
----
-...
-s:format()
----
-- [{'name': 'key', 'type': 'unsigned'}, {'name': 'value', 'type': 'string'}]
-...
-s:format({'id', 'name'})
----
-...
-s:format()
----
-- [{'name': 'id', 'type': 'any'}, {'name': 'name', 'type': 'any'}]
-...
-s:format({'id', {'name1'}})
----
-...
-s:format()
----
-- [{'name': 'id', 'type': 'any'}, {'name': 'name1', 'type': 'any'}]
-...
-s:format({'id', {'name2', 'string'}})
----
-...
-s:format()
----
-- [{'name': 'id', 'type': 'any'}, {'name': 'name2', 'type': 'string'}]
-...
-s:format({'id', {'name', type = 'string'}})
----
-...
-s:format()
----
-- [{'name': 'id', 'type': 'any'}, {'name': 'name', 'type': 'string'}]
-...
-s:drop()
----
-...
-format = {'key', {'value',type='string'}}
----
-...
-s = box.schema.space.create('test', { format = format })
----
-...
-s:format()
----
-- [{'name': 'key', 'type': 'any'}, {'name': 'value', 'type': 'string'}]
-...
-s:drop()
----
-...
-s = box.schema.space.create('test')
----
-...
-s:create_index('test', {parts = {'test'}})
----
-- error: 'Illegal parameters, options.parts[1]: field was not found by name ''test'''
-...
-s:create_index('test', {parts = {{'test'}}})
----
-- error: 'Illegal parameters, options.parts[1]: field was not found by name ''test'''
-...
-s:create_index('test', {parts = {{field = 'test'}}})
----
-- error: 'Illegal parameters, options.parts[1]: field was not found by name ''test'''
-...
-s:create_index('test', {parts = {1}}).parts
----
-- - type: scalar
-    is_nullable: false
-    fieldno: 1
-...
-s:drop()
----
-...
-s = box.schema.space.create('test')
----
-...
-s:format{{'test1', 'integer'}, 'test2', {'test3', 'integer'}, {'test4','scalar'}}
----
-...
-s:create_index('test', {parts = {'test'}})
----
-- error: 'Illegal parameters, options.parts[1]: field was not found by name ''test'''
-...
-s:create_index('test', {parts = {{'test'}}})
----
-- error: 'Illegal parameters, options.parts[1]: field was not found by name ''test'''
-...
-s:create_index('test', {parts = {{field = 'test'}}})
----
-- error: 'Illegal parameters, options.parts[1]: field was not found by name ''test'''
-...
-s:create_index('test1', {parts = {'test1'}}).parts
----
-- - type: integer
-    is_nullable: false
-    fieldno: 1
-...
-s:create_index('test2', {parts = {'test2'}}).parts
----
-- error: 'Can''t create or modify index ''test2'' in space ''test'': field type ''any''
-    is not supported'
-...
-s:create_index('test3', {parts = {{'test1', 'integer'}}}).parts
----
-- - type: integer
-    is_nullable: false
-    fieldno: 1
-...
-s:create_index('test4', {parts = {{'test2', 'integer'}}}).parts
----
-- - type: integer
-    is_nullable: false
-    fieldno: 2
-...
-s:create_index('test5', {parts = {{'test2', 'integer'}}}).parts
----
-- - type: integer
-    is_nullable: false
-    fieldno: 2
-...
-s:create_index('test6', {parts = {1, 3}}).parts
----
-- - type: integer
-    is_nullable: false
-    fieldno: 1
-  - type: integer
-    is_nullable: false
-    fieldno: 3
-...
-s:create_index('test7', {parts = {'test1', 4}}).parts
----
-- - type: integer
-    is_nullable: false
-    fieldno: 1
-  - type: scalar
-    is_nullable: false
-    fieldno: 4
-...
-s:create_index('test8', {parts = {{1, 'integer'}, {'test4', 'scalar'}}}).parts
----
-- - type: integer
-    is_nullable: false
-    fieldno: 1
-  - type: scalar
-    is_nullable: false
-    fieldno: 4
-...
-s:drop()
----
-...
---
--- gh-2800: space formats checking is broken.
---
--- Ensure that vinyl correctly process field count change.
-s = box.schema.space.create('test', {engine = 'vinyl', field_count = 2})
----
-...
-pk = s:create_index('pk')
----
-...
-s:replace{1, 2}
----
-- [1, 2]
-...
-t = box.space._space:select{s.id}[1]:totable()
----
-...
-t[5] = 1
----
-...
-box.space._space:replace(t)
----
-- error: 'Can''t modify space ''test'': can not change field count on a non-empty
-    space'
-...
-s:drop()
----
-...
--- Check field type changes.
-format = {}
----
-...
-format[1] = {name = 'field1', type = 'unsigned'}
----
-...
-format[2] = {name = 'field2', type = 'any'}
----
-...
-format[3] = {name = 'field3', type = 'unsigned'}
----
-...
-format[4] = {name = 'field4', type = 'string'}
----
-...
-format[5] = {name = 'field5', type = 'number'}
----
-...
-format[6] = {name = 'field6', type = 'integer'}
----
-...
-format[7] = {name = 'field7', type = 'boolean'}
----
-...
-format[8] = {name = 'field8', type = 'scalar'}
----
-...
-format[9] = {name = 'field9', type = 'array'}
----
-...
-format[10] = {name = 'field10', type = 'map'}
----
-...
-s = box.schema.space.create('test', {format = format})
----
-...
-pk = s:create_index('pk')
----
-...
-t = s:replace{1, {2}, 3, '4', 5.5, -6, true, -8, {9, 9}, {val = 10}}
----
-...
-test_run:cmd("setopt delimiter ';'")
----
-- true
-...
-function fail_format_change(fieldno, new_type)
-    local old_type = format[fieldno].type
-    format[fieldno].type = new_type
-    local ok, msg = pcall(s.format, s, format)
-    format[fieldno].type = old_type
-    return msg
-end;
----
-...
-function ok_format_change(fieldno, new_type)
-    local old_type = format[fieldno].type
-    format[fieldno].type = new_type
-    s:format(format)
-    s:delete{1}
-    format[fieldno].type = old_type
-    s:format(format)
-    s:replace(t)
-end;
----
-...
-test_run:cmd("setopt delimiter ''");
----
-- true
-...
--- any --X--> unsigned
-fail_format_change(2, 'unsigned')
----
-- 'Tuple field 2 type does not match one required by operation: expected unsigned'
-...
--- unsigned -----> any
-ok_format_change(3, 'any')
----
-...
--- unsigned --X--> string
-fail_format_change(3, 'string')
----
-- 'Can''t modify space ''test'': Can not change a field type from unsigned to string
-  on a not empty space'
-...
--- unsigned -----> number
-ok_format_change(3, 'number')
----
-...
--- unsigned -----> integer
-ok_format_change(3, 'integer')
----
-...
--- unsigned -----> scalar
-ok_format_change(3, 'scalar')
----
-...
--- unsigned --X--> map
-fail_format_change(3, 'map')
----
-- 'Can''t modify space ''test'': Can not change a field type from unsigned to map
-  on a not empty space'
-...
--- string -----> any
-ok_format_change(4, 'any')
----
-...
--- string -----> scalar
-ok_format_change(4, 'scalar')
----
-...
--- string --X--> boolean
-fail_format_change(4, 'boolean')
----
-- 'Can''t modify space ''test'': Can not change a field type from string to boolean
-  on a not empty space'
-...
--- number -----> any
-ok_format_change(5, 'any')
----
-...
--- number -----> scalar
-ok_format_change(5, 'scalar')
----
-...
--- number --X--> integer
-fail_format_change(5, 'integer')
----
-- 'Tuple field 5 type does not match one required by operation: expected integer'
-...
--- integer -----> any
-ok_format_change(6, 'any')
----
-...
--- integer -----> number
-ok_format_change(6, 'number')
----
-...
--- integer -----> scalar
-ok_format_change(6, 'scalar')
----
-...
--- integer --X--> unsigned
-fail_format_change(6, 'unsigned')
----
-- 'Tuple field 6 type does not match one required by operation: expected unsigned'
-...
--- boolean -----> any
-ok_format_change(7, 'any')
----
-...
--- boolean -----> scalar
-ok_format_change(7, 'scalar')
----
-...
--- boolean --X--> string
-fail_format_change(7, 'string')
----
-- 'Can''t modify space ''test'': Can not change a field type from boolean to string
-  on a not empty space'
-...
--- scalar -----> any
-ok_format_change(8, 'any')
----
-...
--- scalar --X--> unsigned
-fail_format_change(8, 'unsigned')
----
-- 'Tuple field 8 type does not match one required by operation: expected unsigned'
-...
--- array -----> any
-ok_format_change(9, 'any')
----
-...
--- array --X--> scalar
-fail_format_change(9, 'scalar')
----
-- 'Can''t modify space ''test'': Can not change a field type from array to scalar
-  on a not empty space'
-...
--- map -----> any
-ok_format_change(10, 'any')
----
-...
--- map --X--> scalar
-fail_format_change(10, 'scalar')
----
-- 'Can''t modify space ''test'': Can not change a field type from map to scalar on
-  a not empty space'
-...
-s:drop()
----
-...
--- Check new fields adding.
-format = {}
----
-...
-s = box.schema.space.create('test')
----
-...
-format[1] = {name = 'field1', type = 'unsigned'}
----
-...
-s:format(format) -- Ok, no indexes.
----
-...
-pk = s:create_index('pk')
----
-...
-format[2] = {name = 'field2', type = 'unsigned'}
----
-...
-s:format(format) -- Ok, empty space.
----
-...
-s:replace{1, 1}
----
-- [1, 1]
-...
-format[2] = nil
----
-...
-s:format(format) -- Ok, can delete fields with no checks.
----
-...
-s:delete{1}
----
-- [1, 1]
-...
-sk1 = s:create_index('sk1', {parts = {2, 'unsigned'}})
----
-...
-sk2 = s:create_index('sk2', {parts = {3, 'unsigned'}})
----
-...
-sk5 = s:create_index('sk5', {parts = {5, 'unsigned'}})
----
-...
-s:replace{1, 1, 1, 1, 1}
----
-- [1, 1, 1, 1, 1]
-...
-format[2] = {name = 'field2', type = 'unsigned'}
----
-...
-format[3] = {name = 'field3', type = 'unsigned'}
----
-...
-format[4] = {name = 'field4', type = 'any'}
----
-...
-format[5] = {name = 'field5', type = 'unsigned'}
----
-...
--- Ok, all new fields are indexed or have type ANY, and new
--- field_count <= old field_count.
-s:format(format)
----
-...
-s:replace{1, 1, 1, 1, 1, 1}
----
-- [1, 1, 1, 1, 1, 1]
-...
-format[6] = {name = 'field6', type = 'unsigned'}
----
-...
--- Ok, but check existing tuples for a new field[6].
-s:format(format)
----
-...
--- Fail, not enough fields.
-s:replace{2, 2, 2, 2, 2}
----
-- error: Tuple field count 5 is less than required by space format or defined indexes
-    (expected at least 6)
-...
-s:replace{2, 2, 2, 2, 2, 2, 2}
----
-- [2, 2, 2, 2, 2, 2, 2]
-...
-format[7] = {name = 'field7', type = 'unsigned'}
----
-...
--- Fail, the tuple {1, ... 1} is invalid for a new format.
-s:format(format)
----
-- error: Tuple field count 6 is less than required by space format or defined indexes
-    (expected at least 7)
-...
-s:drop()
----
-...
--- Vinyl does not support adding fields to a not empty space.
-s = box.schema.space.create('test', {engine = 'vinyl'})
----
-...
-pk = s:create_index('pk')
----
-...
-s:replace{1,1}
----
-- [1, 1]
-...
-format = {}
----
-...
-format[1] = {name = 'field1', type = 'unsigned'}
----
-...
-format[2] = {name = 'field2', type = 'unsigned'}
----
-...
-s:format(format)
----
-- error: Vinyl does not support changing space format of a non-empty space
-...
-s:drop()
----
-...
---
-=======
->>>>>>> 130cb45e
 -- gh-1557: NULL in indexes.
 --
 NULL = require('msgpack').NULL
